import { RPC_URL } from '../config.js'
import { base64pad } from 'multiformats/bases/base64'
import { encode as cborEncode } from '@ipld/dag-cbor'
<<<<<<< HEAD
import { decode as jsonDecode } from '@ipld/dag-json'
=======
>>>>>>> f4b5c180
import { rawEventEntriesToEvent } from './utils.js'
import { Value } from '@sinclair/typebox/value'
import { ClaimEvent, RawActorEvent, BlockEvent } from './data-types.js'

/** @import {CID} from 'multiformats' */

/**
 * @param {string} method
 * @param {Object} params
 * @returns {Promise<object>}
 */
export const rpcRequest = async (method, params) => {
  const reqBody = JSON.stringify({ method, params, id: 1, jsonrpc: '2.0' })
  const response = await fetch(RPC_URL, {
    method: 'POST',
    headers: { 'content-type': 'application/json' },
    body: reqBody
  })
<<<<<<< HEAD
  let result = await response.json()
  return result.result
=======

  // @ts-ignore
  return (await response.json()).result
>>>>>>> f4b5c180
}
/**
 * @param {object} actorEventFilter
 * Returns actor events filtered by the given actorEventFilter
 * @returns {Promise<Array<BlockEvent>>}
 */
export async function getActorEvents (actorEventFilter, makeRpcRequest) {
  const rawEvents = await makeRpcRequest('Filecoin.GetActorEventsRaw', [actorEventFilter])
  if (!rawEvents || rawEvents.length === 0) {
    console.log(`No actor events found in the height range ${actorEventFilter.fromHeight} - ${actorEventFilter.toHeight}.`)
    return []
  }
  // TODO: handle reverted events
  const typedRawEventEntries = rawEvents.map((rawEvent) => Value.Parse(RawActorEvent, rawEvent))
  // An emitted event contains the height at which it was emitted, the emitter and the event itself
  const emittedEvents = []
  for (const typedEventEntries of typedRawEventEntries) {
    const { event, eventType } = rawEventEntriesToEvent(typedEventEntries.entries)
    // Verify the returned event matches the expected event schema
    let typedEvent
    switch (eventType) {
      case 'claim': {
        typedEvent = Value.Parse(ClaimEvent, event)
        emittedEvents.push(
          Value.Parse(BlockEvent,
            {
              height: typedEventEntries.height,
              emitter: typedEventEntries.emitter,
              event: typedEvent
            }))
        continue
      }
      default: {
        console.error(`Unknown event type: ${eventType}`)
        break
      }
    }
  }
  return emittedEvents
}

/**
 * @param {function} makeRpcRequest
 * @returns {Promise<object>}
 */
export async function getChainHead (makeRpcRequest) {
  return await makeRpcRequest('Filecoin.ChainHead', [])
}

/**
 * @param {number} minerId
 * @param {function} rpcRequestFn
 * @returns {Promise<string>} 
 */
export async function getMinerPeerId(minerId, rpcRequestFn) {
  try {
    const params = getMinderInfoParameters(minerId)
    const res = await rpcRequestFn('Filecoin.StateMinerInfo', params)
    return res.PeerId
  } catch (err) {
    console.error(`Failed to get peer ID for miner ${minerId}:`, err)
  }
}

/**
   * @param {number} blockHeight
   * @param {string} eventTypeString
   */
export function getActorEventsFilter (blockHeight, eventTypeString) {
  // We only search for events in a single block
  return {
    fromHeight: blockHeight,
    toHeight: blockHeight,
    fields: {
      $type: // string must be encoded as CBOR and then presented as a base64 encoded string
        // Codec 81 is CBOR and will only give us builtin-actor events, FEVM events are all RAW
        [{ Codec: 81, Value: base64pad.baseEncode(cborEncode(eventTypeString)) }]
    }
  }
}

/**
 * 
 * @param {number} minerId 
 */
export function getMinderInfoParameters(minerId){
  return [
    'f0'+minerId.toString(),
    null
  ]
} <|MERGE_RESOLUTION|>--- conflicted
+++ resolved
@@ -1,10 +1,6 @@
 import { RPC_URL } from '../config.js'
 import { base64pad } from 'multiformats/bases/base64'
 import { encode as cborEncode } from '@ipld/dag-cbor'
-<<<<<<< HEAD
-import { decode as jsonDecode } from '@ipld/dag-json'
-=======
->>>>>>> f4b5c180
 import { rawEventEntriesToEvent } from './utils.js'
 import { Value } from '@sinclair/typebox/value'
 import { ClaimEvent, RawActorEvent, BlockEvent } from './data-types.js'
@@ -23,14 +19,9 @@
     headers: { 'content-type': 'application/json' },
     body: reqBody
   })
-<<<<<<< HEAD
-  let result = await response.json()
-  return result.result
-=======
 
   // @ts-ignore
   return (await response.json()).result
->>>>>>> f4b5c180
 }
 /**
  * @param {object} actorEventFilter
