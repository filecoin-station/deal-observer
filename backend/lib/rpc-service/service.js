--- conflicted
+++ resolved
@@ -14,22 +14,12 @@
  */
 export const rpcRequest = async (method, params) => {
   const reqBody = JSON.stringify({ method, params, id: 1, jsonrpc: '2.0' })
-<<<<<<< HEAD
-
-  const response = await pRetry(async () => await fetch(RPC_URL, {
-    method: 'POST',
-    headers: { 'content-type': 'application/json' },
-    body: reqBody
-  }), { retries: 5 })
-
-  return Value.Parse(RpcRespone, (await response.json())).result
-=======
   try {
-    const response = await fetch(RPC_URL, {
+    const response = await pRetry(async () => await fetch(RPC_URL, {
       method: 'POST',
       headers: { 'content-type': 'application/json' },
       body: reqBody
-    })
+    }), { retries: 5 })
     if (!response.ok) {
       throw new Error(`Fetch failed - HTTP ${response.status}: ${await response.text().catch(() => null)}`)
     }
@@ -38,7 +28,6 @@
     error.message = `Failed to make RPC request ${method}: ${error.message}`
     throw error
   }
->>>>>>> 407abb6a
 }
 /**
  * @param {object} actorEventFilter
