import { RPC_URL, rpcHeaders } from '../config.js'
import { base64pad } from 'multiformats/bases/base64'
import { encode as cborEncode } from '@ipld/dag-cbor'
import { rawEventEntriesToEvent } from './utils.js'
import { Value } from '@sinclair/typebox/value'
import * as util from 'node:util'
import { ClaimEvent, RawActorEvent, BlockEvent, RpcRespone } from './data-types.js'
import pRetry from 'p-retry'
/** @import { Static } from '@sinclair/typebox' */

/**
 * @param {string} method
 * @param {Object} params
 * @returns {Promise<object>}
 */
export const rpcRequest = async (method, params) => {
  const reqBody = JSON.stringify({ method, params, id: 1, jsonrpc: '2.0' })
  const headers = {
    ...rpcHeaders,
    'content-type': 'application/json'
  }
  try {
    const response = await pRetry(async () => await fetch(RPC_URL, {
      method: 'POST',
      headers,
      body: reqBody
    }), { retries: 5 })
    if (!response.ok) {
      throw new Error(`Fetch failed - HTTP ${response.status}: ${await response.text().catch(() => null)}`)
    }
    const json = await response.json()
    try {
      const parsedRpcResponse = Value.Parse(RpcRespone, json).result
      return parsedRpcResponse
    } catch (error) {
      throw Error(util.format('Failed to parse RPC response: %o', json), { cause: error })
    }
  } catch (error) {
<<<<<<< HEAD
    error.message = `Failed to make RPC request ${method}: ${error.message}\nRequest was: ${JSON.stringify(reqBody)}.`
    throw error
=======
    throw Error(`Failed to make RPC request ${method}\nRequest was: ${JSON.stringify(reqBody)}.`, { cause: error })
>>>>>>> 351daf80
  }
}
/**
 * @param {object} actorEventFilter
 * Returns actor events filtered by the given actorEventFilter
 * @returns {Promise<Array<Static<typeof BlockEvent>>>}
 */
export async function getActorEvents (actorEventFilter, makeRpcRequest) {
  const rawEvents = await makeRpcRequest('Filecoin.GetActorEventsRaw', [actorEventFilter])
  if (!rawEvents || rawEvents.length === 0) {
    console.debug(`No actor events found in the height range ${actorEventFilter.fromHeight} - ${actorEventFilter.toHeight}.`)
    return []
  }
  // TODO: handle reverted events
  // https://github.com/filecoin-station/deal-observer/issues/22
  const typedRawEventEntries = rawEvents.map((rawEvent) => Value.Parse(RawActorEvent, rawEvent))
  // An emitted event contains the height at which it was emitted, the emitter and the event itself
  const emittedEvents = []
  for (const typedEventEntries of typedRawEventEntries) {
    const { event, eventType } = rawEventEntriesToEvent(typedEventEntries.entries)
    // Verify the returned event matches the expected event schema
    let typedEvent
    switch (eventType) {
      case 'claim': {
        typedEvent = Value.Parse(ClaimEvent, event)
        emittedEvents.push(
          Value.Parse(BlockEvent,
            {
              height: typedEventEntries.height,
              emitter: typedEventEntries.emitter,
              event: typedEvent
            }))
        continue
      }
      default: {
        throw Error(`Unknown event type: ${eventType}`)
      }
    }
  }
  return emittedEvents
}

/**
 * @param {function} makeRpcRequest
 * @returns {Promise<object>}
 */
export async function getChainHead (makeRpcRequest) {
  return await makeRpcRequest('Filecoin.ChainHead', [])
}

/**
 * @param {number} minerId
 * @param {function} makeRpcRequest
 * @returns {Promise<string>}
 */
export async function getMinerPeerId (minerId, makeRpcRequest) {
  try {
    const params = getMinerInfoCallParams(minerId)
    const res = await makeRpcRequest('Filecoin.StateMinerInfo', params)
    if (!res || !res.PeerId) {
      throw Error(`Failed to get peer ID for miner ${minerId}, result: ${res}`)
    }
    return res.PeerId
  } catch (err) {
    throw Error(`Failed to get peer ID for miner ${minerId}.`, { cause: err })
  }
}

/**
   * @param {number} blockHeight
   * @param {string} eventTypeString
   */
export function getActorEventsFilter (blockHeight, eventTypeString) {
  // We only search for events in a single block
  return {
    fromHeight: blockHeight,
    toHeight: blockHeight,
    fields: {
      $type: // string must be encoded as CBOR and then presented as a base64 encoded string
        // Codec 81 is CBOR and will only give us builtin-actor events, FEVM events are all RAW
        [{ Codec: 81, Value: base64pad.baseEncode(cborEncode(eventTypeString)) }]
    }
  }
}

/**
 * @param {number} minerId
 */
export function getMinerInfoCallParams (minerId) {
  return [
    'f0' + minerId.toString(),
    null
  ]
}<|MERGE_RESOLUTION|>--- conflicted
+++ resolved
@@ -36,12 +36,7 @@
       throw Error(util.format('Failed to parse RPC response: %o', json), { cause: error })
     }
   } catch (error) {
-<<<<<<< HEAD
-    error.message = `Failed to make RPC request ${method}: ${error.message}\nRequest was: ${JSON.stringify(reqBody)}.`
-    throw error
-=======
     throw Error(`Failed to make RPC request ${method}\nRequest was: ${JSON.stringify(reqBody)}.`, { cause: error })
->>>>>>> 351daf80
   }
 }
 /**
