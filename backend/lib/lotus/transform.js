--- conflicted
+++ resolved
@@ -1,10 +1,7 @@
 import { create } from '@ipld/schema/typed.js'
-<<<<<<< HEAD
+import { schemaDmt } from './builtin-actor-events-schemas.js'
 import { base64pad } from 'multiformats/bases/base64'
 import { encode as cborEncode, decode as cborDecode } from '@ipld/dag-cbor'
-=======
-import { schemaDmt } from './builtin-actor-events-schemas.js'
->>>>>>> a81408fb
 
 class Transformer {
   // A transformer which takes in a json object and returns a typed ClaimEvent object
@@ -13,17 +10,8 @@
 
   async build () {
     // TODO: Catch and log errors
-<<<<<<< HEAD
-    const schemaDsl = await readFile(schemaPath, 'utf8')
-    // TODO: Catch and log errors
-    const schemaDmt = fromDSL(schemaDsl)
-
-    // TODO: Catch and log errors
-    this.#claimEventTransformer = this.#createTransformer(schemaDmt, 'ClaimEvent')
-    this.#rawActorEventTransformer = this.#createTransformer(schemaDmt, 'RawActorEvent')
-=======
     this.#claimEventTransformer = this.#createTransformer('ClaimEvent')
->>>>>>> a81408fb
+    this.#rawActorEventTransformer = this.#createTransformer('RawActorEvent')
     return this
   }
 
