--- conflicted
+++ resolved
@@ -1,9 +1,5 @@
-<<<<<<< HEAD
-/** @import {PgPool, Queryable, UnknownRow} from '@filecoin-station/deal-observer-db' */
-=======
 /** @import {PgPool, Queryable} from '@filecoin-station/deal-observer-db' */
 /** @import { Static } from '@sinclair/typebox' */
->>>>>>> 32052012
 import Cursor from 'pg-cursor'
 import * as Sentry from '@sentry/node'
 import { Type } from '@sinclair/typebox'
@@ -14,11 +10,7 @@
  *
  * @param {PgPool} pgPool
  * @param {number} batchSize
-<<<<<<< HEAD
- * @param {(eligibleDeals: Array<any>) => Promise<{ingested: number; skipped: number}>} submitDeals
-=======
  * @param {(eligibleDeals: Array<Static<typeof SubmittableDeal>>) => Promise<{ingested: number; skipped: number}>} submitDeals
->>>>>>> 32052012
  * @returns {Promise<{submitted: number; ingested: number; skipped: number;}>} Number of deals submitted, ingested and skipped
  */
 export const findAndSubmitUnsubmittedDeals = async (pgPool, batchSize, submitDeals) => {
@@ -56,11 +48,7 @@
  *
  * @param {PgPool} pgPool
  * @param {number} batchSize
-<<<<<<< HEAD
- * @returns {AsyncGenerator<UnknownRow[]>}
-=======
  * @returns {AsyncGenerator<Array<Static<typeof SubmittableDeal>>>}
->>>>>>> 32052012
  */
 const findUnsubmittedDeals = async function * (pgPool, batchSize) {
   const client = await pgPool.connect()
@@ -97,11 +85,7 @@
  * Mark deals as submitted.
  *
  * @param {Queryable} pgPool
-<<<<<<< HEAD
- * @param {Array<UnknownRow>} eligibleDeals
-=======
  * @param {Array<Static<typeof SubmittableDeal>>} eligibleDeals
->>>>>>> 32052012
  */
 const markDealsAsSubmitted = async (pgPool, eligibleDeals) => {
   await pgPool.query(`
@@ -131,11 +115,7 @@
  *
  * @param {string} sparkApiBaseURL
  * @param {string} sparkApiToken
-<<<<<<< HEAD
- * @param {Array<any>} deals
-=======
  * @param {Array<Static<typeof SubmittableDeal>>} deals
->>>>>>> 32052012
  * @returns {Promise<{ingested: number; skipped: number}>}
  */
 export const submitDealsToSparkApi = async (sparkApiBaseURL, sparkApiToken, deals) => {
