/** @import {Queryable} from '@filecoin-station/deal-observer-db' */
/** @import { Static } from '@sinclair/typebox' */
/** @import { ActiveDealDbEntry } from '@filecoin-station/deal-observer-db/lib/types.js' */

import assert from 'node:assert'
import { getActorEvents, getActorEventsFilter } from './rpc-service/service.js'
import { loadDeals, storeActiveDeals } from '@filecoin-station/deal-observer-db/lib/database-access.js'

/**
 * @param {number} blockHeight
 * @param {Queryable} pgPool
 * @param {(method:string,params:object) => object} makeRpcRequest
 * @returns {Promise<void>}
 */
export async function observeBuiltinActorEvents (blockHeight, pgPool, makeRpcRequest) {
  const eventType = 'claim'
  const activeDeals = await getActorEvents(getActorEventsFilter(blockHeight, eventType), makeRpcRequest)
  assert(activeDeals !== undefined, `No ${eventType} events found in block ${blockHeight}`)
  console.log(`Observed ${activeDeals.length} ${eventType} events in block ${blockHeight}`)
<<<<<<< HEAD
  await storeActiveDeals(activeDeals, pgPool)
}

/**
 * @param {Queryable} pgPool
 * @returns {Promise<Static< typeof ActiveDealDbEntry> | null>}
 */
export async function fetchDealWithHighestActivatedEpoch (pgPool) {
  const query = 'SELECT * FROM active_deals ORDER BY activated_at_epoch DESC LIMIT 1'
  const result = await loadDeals(pgPool, query)
  return result.length > 0 ? result[0] : null
=======
  await storeActiveDeals(pgPool, activeDeals)
>>>>>>> af0fc3b2
}<|MERGE_RESOLUTION|>--- conflicted
+++ resolved
@@ -4,7 +4,7 @@
 
 import assert from 'node:assert'
 import { getActorEvents, getActorEventsFilter } from './rpc-service/service.js'
-import { loadDeals, storeActiveDeals } from '@filecoin-station/deal-observer-db/lib/database-access.js'
+import { loadDeals, storeActiveDeals } from '@filecoin-station/deal-observer-db'
 
 /**
  * @param {number} blockHeight
@@ -17,8 +17,7 @@
   const activeDeals = await getActorEvents(getActorEventsFilter(blockHeight, eventType), makeRpcRequest)
   assert(activeDeals !== undefined, `No ${eventType} events found in block ${blockHeight}`)
   console.log(`Observed ${activeDeals.length} ${eventType} events in block ${blockHeight}`)
-<<<<<<< HEAD
-  await storeActiveDeals(activeDeals, pgPool)
+  await storeActiveDeals(pgPool, activeDeals)
 }
 
 /**
@@ -29,7 +28,4 @@
   const query = 'SELECT * FROM active_deals ORDER BY activated_at_epoch DESC LIMIT 1'
   const result = await loadDeals(pgPool, query)
   return result.length > 0 ? result[0] : null
-=======
-  await storeActiveDeals(pgPool, activeDeals)
->>>>>>> af0fc3b2
 }