/** @import {Queryable} from '@filecoin-station/deal-observer-db' */
<<<<<<< HEAD

import assert from 'node:assert'
import { getActorEvents, getActorEventsFilter } from './rpc-service/service.js'
import { storeActiveDeals } from '@filecoin-station/deal-observer-db/lib/database-access.js'
=======
/** @import { Static } from '@sinclair/typebox' */
/** @import { ActiveDealDbEntry } from '@filecoin-station/deal-observer-db/lib/types.js' */

import assert from 'node:assert'
import { getActorEvents, getActorEventsFilter } from './rpc-service/service.js'
import { loadDeals, storeActiveDeals } from '@filecoin-station/deal-observer-db'
>>>>>>> 91c7cac5

/**
 * @param {number} blockHeight
 * @param {Queryable} pgPool
 * @param {(method:string,params:object) => object} makeRpcRequest
 * @returns {Promise<void>}
 */
export async function observeBuiltinActorEvents (blockHeight, pgPool, makeRpcRequest) {
  const eventType = 'claim'
  const activeDeals = await getActorEvents(getActorEventsFilter(blockHeight, eventType), makeRpcRequest)
  assert(activeDeals !== undefined, `No ${eventType} events found in block ${blockHeight}`)
  console.log(`Observed ${activeDeals.length} ${eventType} events in block ${blockHeight}`)
  await storeActiveDeals(pgPool, activeDeals)
<<<<<<< HEAD
=======
}

/**
 * @param {Queryable} pgPool
 * @returns {Promise<Static< typeof ActiveDealDbEntry> | null>}
 */
export async function fetchDealWithHighestActivatedEpoch (pgPool) {
  const query = 'SELECT * FROM active_deals ORDER BY activated_at_epoch DESC LIMIT 1'
  const result = await loadDeals(pgPool, query)
  return result.length > 0 ? result[0] : null
>>>>>>> 91c7cac5
}<|MERGE_RESOLUTION|>--- conflicted
+++ resolved
@@ -1,17 +1,10 @@
 /** @import {Queryable} from '@filecoin-station/deal-observer-db' */
-<<<<<<< HEAD
-
-import assert from 'node:assert'
-import { getActorEvents, getActorEventsFilter } from './rpc-service/service.js'
-import { storeActiveDeals } from '@filecoin-station/deal-observer-db/lib/database-access.js'
-=======
 /** @import { Static } from '@sinclair/typebox' */
 /** @import { ActiveDealDbEntry } from '@filecoin-station/deal-observer-db/lib/types.js' */
 
 import assert from 'node:assert'
 import { getActorEvents, getActorEventsFilter } from './rpc-service/service.js'
 import { loadDeals, storeActiveDeals } from '@filecoin-station/deal-observer-db'
->>>>>>> 91c7cac5
 
 /**
  * @param {number} blockHeight
@@ -25,8 +18,6 @@
   assert(activeDeals !== undefined, `No ${eventType} events found in block ${blockHeight}`)
   console.log(`Observed ${activeDeals.length} ${eventType} events in block ${blockHeight}`)
   await storeActiveDeals(pgPool, activeDeals)
-<<<<<<< HEAD
-=======
 }
 
 /**
@@ -37,5 +28,4 @@
   const query = 'SELECT * FROM active_deals ORDER BY activated_at_epoch DESC LIMIT 1'
   const result = await loadDeals(pgPool, query)
   return result.length > 0 ? result[0] : null
->>>>>>> 91c7cac5
 }