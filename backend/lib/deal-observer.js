/** @import {Queryable} from '@filecoin-station/deal-observer-db' */
/** @import { BlockEvent } from './rpc-service/data-types.js' */
/** @import { Static } from '@sinclair/typebox' */

<<<<<<< HEAD
import assert from 'node:assert'
import { getActorEvents, getActorEventsFilter } from './rpc-service/service.js'
import { ActiveDealDbEntry } from '@filecoin-station/deal-observer-db/lib/types.js'
import { Value } from '@sinclair/typebox/value'
import { fetchPayloadCid, pixRequest } from './pix-service/service.js'
import { storeActiveDeals } from '@filecoin-station/deal-observer-db/lib/database-access.js'
import { convertBlockEventTyActiveDealDbEntry } from './utils.js'

/**
 * @param {number} blockHeight
 * @param {Queryable} pgPool
 * @param {(method:string,params:object) => object} makeRpcRequest
 * @returns {Promise<void>}
 */
export async function observeBuiltinActorEvents (blockHeight, pgPool, makeRpcRequest) {
  const eventType = 'claim'
  const activeDeals = await getActorEvents(getActorEventsFilter(blockHeight, eventType), makeRpcRequest)
  assert(activeDeals !== undefined, `No ${eventType} events found in block ${blockHeight}`)
  console.log(`Observed ${activeDeals.length} ${eventType} events in block ${blockHeight}`)
  const dbEntries = activeDeals.map(blockEvent => convertBlockEventTyActiveDealDbEntry(blockEvent))
  await storeActiveDeals(dbEntries, pgPool)
}

export async function updatePayloadCid (pgPool, makeRpcRequest, activeDeal, pixRequest) {
  const payloadCid = await fetchPayloadCid(activeDeal.miner_id, activeDeal.piece_cid, makeRpcRequest, pixRequest)
  activeDeal.payload = payloadCid
  await storeActiveDeals([activeDeal], pgPool)
=======
import { getActorEvents, getActorEventsFilter } from './rpc-service/service.js'
import { ActiveDealDbEntry } from '@filecoin-station/deal-observer-db/lib/types.js'
import { Value } from '@sinclair/typebox/value'

/**
 * @param {number} blockHeight
 * @param {Queryable} pgPool
 * @param {(method:string,params:object) => object} makeRpcRequest
 * @returns {Promise<void>}
 */
export async function observeBuiltinActorEvents (blockHeight, pgPool, makeRpcRequest) {
  const eventType = 'claim'
  const activeDeals = await getActorEvents(getActorEventsFilter(blockHeight, eventType), makeRpcRequest)
  if (activeDeals.length > 0) {
    console.log(`Observed ${activeDeals.length} ${eventType} events in block ${blockHeight}`)
  }
  await storeActiveDeals(activeDeals, pgPool)
}

/**
 * @param {Queryable} pgPool
 * @returns {Promise<ActiveDealDbEntry | null>}
 */
export async function fetchDealWithHighestActivatedEpoch (pgPool) {
  const query = 'SELECT * FROM active_deals ORDER BY activated_at_epoch DESC LIMIT 1'
  const result = await loadDeals(pgPool, query)
  return result.length > 0 ? result[0] : null
}

/**
 * @param {Static<typeof BlockEvent>[]} activeDeals
 * @param {Queryable} pgPool
 * @returns {Promise<void>}
 * */
export async function storeActiveDeals (activeDeals, pgPool) {
  const transformedDeals = activeDeals.map((deal) => (
    {
      activated_at_epoch: deal.height,
      miner_id: deal.event.provider,
      client_id: deal.event.client,
      piece_cid: deal.event.pieceCid,
      piece_size: deal.event.pieceSize,
      term_start_epoch: deal.event.termStart,
      term_min: deal.event.termMin,
      term_max: deal.event.termMax,
      sector_id: deal.event.sector,
      payload_cid: null
    }))

  try {
    const startInserting = Date.now()
    // Insert deals in a batch
    const insertQuery = `
        INSERT INTO active_deals (
          activated_at_epoch,
          miner_id,
          client_id,
          piece_cid,
          piece_size,
          term_start_epoch,
          term_min,
          term_max,
          sector_id
        )
        VALUES (
          unnest($1::int[]),
          unnest($2::int[]), 
          unnest($3::int[]), 
          unnest($4::text[]), 
          unnest($5::bigint[]), 
          unnest($6::int[]), 
          unnest($7::int[]), 
          unnest($8::int[]), 
          unnest($9::bigint[])
        )
      `
    await pgPool.query(insertQuery, [
      transformedDeals.map(deal => deal.activated_at_epoch),
      transformedDeals.map(deal => deal.miner_id),
      transformedDeals.map(deal => deal.client_id),
      transformedDeals.map(deal => deal.piece_cid),
      transformedDeals.map(deal => deal.piece_size),
      transformedDeals.map(deal => deal.term_start_epoch),
      transformedDeals.map(deal => deal.term_min),
      transformedDeals.map(deal => deal.term_max),
      transformedDeals.map(deal => deal.sector_id)
    ])
    if (activeDeals.length > 0) {
      console.log(`Inserted ${activeDeals.length} deals in ${Date.now() - startInserting} ms`)
    }
  } catch (error) {
    // If any error occurs, roll back the transaction
    // TODO: Add sentry entry for this error
    // https://github.com/filecoin-station/deal-observer/issues/28
    console.error('Error inserting deals:', error.message)
  }
}

/**
 * @param {Queryable} pgPool
 * @param {string} query
 * @returns {Promise<Array<ActiveDealDbEntry>>}
 */
async function loadDeals (pgPool, query) {
  const result = (await pgPool.query(query)).rows.map(deal => {
    return Value.Parse(ActiveDealDbEntry, deal)
  }
  )
  return result
>>>>>>> 9881fe2b
}<|MERGE_RESOLUTION|>--- conflicted
+++ resolved
@@ -1,13 +1,8 @@
 /** @import {Queryable} from '@filecoin-station/deal-observer-db' */
-/** @import { BlockEvent } from './rpc-service/data-types.js' */
-/** @import { Static } from '@sinclair/typebox' */
 
-<<<<<<< HEAD
 import assert from 'node:assert'
 import { getActorEvents, getActorEventsFilter } from './rpc-service/service.js'
-import { ActiveDealDbEntry } from '@filecoin-station/deal-observer-db/lib/types.js'
-import { Value } from '@sinclair/typebox/value'
-import { fetchPayloadCid, pixRequest } from './pix-service/service.js'
+import { fetchPayloadCid } from './pix-service/service.js'
 import { storeActiveDeals } from '@filecoin-station/deal-observer-db/lib/database-access.js'
 import { convertBlockEventTyActiveDealDbEntry } from './utils.js'
 
@@ -26,119 +21,12 @@
   await storeActiveDeals(dbEntries, pgPool)
 }
 
-export async function updatePayloadCid (pgPool, makeRpcRequest, activeDeal, pixRequest) {
-  const payloadCid = await fetchPayloadCid(activeDeal.miner_id, activeDeal.piece_cid, makeRpcRequest, pixRequest)
-  activeDeal.payload = payloadCid
-  await storeActiveDeals([activeDeal], pgPool)
-=======
-import { getActorEvents, getActorEventsFilter } from './rpc-service/service.js'
-import { ActiveDealDbEntry } from '@filecoin-station/deal-observer-db/lib/types.js'
-import { Value } from '@sinclair/typebox/value'
-
-/**
- * @param {number} blockHeight
- * @param {Queryable} pgPool
- * @param {(method:string,params:object) => object} makeRpcRequest
- * @returns {Promise<void>}
- */
-export async function observeBuiltinActorEvents (blockHeight, pgPool, makeRpcRequest) {
-  const eventType = 'claim'
-  const activeDeals = await getActorEvents(getActorEventsFilter(blockHeight, eventType), makeRpcRequest)
-  if (activeDeals.length > 0) {
-    console.log(`Observed ${activeDeals.length} ${eventType} events in block ${blockHeight}`)
+export async function updatePayloadCid (pgPool, makeRpcRequest, activeDeals, pixRequest) {
+  const updatedDeals = []
+  for (const deal of activeDeals) {
+    const payloadCid = await fetchPayloadCid(deal.miner_id, deal.piece_cid, makeRpcRequest, pixRequest)
+    deal.payload_cid = payloadCid
+    updatedDeals.push(deal)
   }
-  await storeActiveDeals(activeDeals, pgPool)
-}
-
-/**
- * @param {Queryable} pgPool
- * @returns {Promise<ActiveDealDbEntry | null>}
- */
-export async function fetchDealWithHighestActivatedEpoch (pgPool) {
-  const query = 'SELECT * FROM active_deals ORDER BY activated_at_epoch DESC LIMIT 1'
-  const result = await loadDeals(pgPool, query)
-  return result.length > 0 ? result[0] : null
-}
-
-/**
- * @param {Static<typeof BlockEvent>[]} activeDeals
- * @param {Queryable} pgPool
- * @returns {Promise<void>}
- * */
-export async function storeActiveDeals (activeDeals, pgPool) {
-  const transformedDeals = activeDeals.map((deal) => (
-    {
-      activated_at_epoch: deal.height,
-      miner_id: deal.event.provider,
-      client_id: deal.event.client,
-      piece_cid: deal.event.pieceCid,
-      piece_size: deal.event.pieceSize,
-      term_start_epoch: deal.event.termStart,
-      term_min: deal.event.termMin,
-      term_max: deal.event.termMax,
-      sector_id: deal.event.sector,
-      payload_cid: null
-    }))
-
-  try {
-    const startInserting = Date.now()
-    // Insert deals in a batch
-    const insertQuery = `
-        INSERT INTO active_deals (
-          activated_at_epoch,
-          miner_id,
-          client_id,
-          piece_cid,
-          piece_size,
-          term_start_epoch,
-          term_min,
-          term_max,
-          sector_id
-        )
-        VALUES (
-          unnest($1::int[]),
-          unnest($2::int[]), 
-          unnest($3::int[]), 
-          unnest($4::text[]), 
-          unnest($5::bigint[]), 
-          unnest($6::int[]), 
-          unnest($7::int[]), 
-          unnest($8::int[]), 
-          unnest($9::bigint[])
-        )
-      `
-    await pgPool.query(insertQuery, [
-      transformedDeals.map(deal => deal.activated_at_epoch),
-      transformedDeals.map(deal => deal.miner_id),
-      transformedDeals.map(deal => deal.client_id),
-      transformedDeals.map(deal => deal.piece_cid),
-      transformedDeals.map(deal => deal.piece_size),
-      transformedDeals.map(deal => deal.term_start_epoch),
-      transformedDeals.map(deal => deal.term_min),
-      transformedDeals.map(deal => deal.term_max),
-      transformedDeals.map(deal => deal.sector_id)
-    ])
-    if (activeDeals.length > 0) {
-      console.log(`Inserted ${activeDeals.length} deals in ${Date.now() - startInserting} ms`)
-    }
-  } catch (error) {
-    // If any error occurs, roll back the transaction
-    // TODO: Add sentry entry for this error
-    // https://github.com/filecoin-station/deal-observer/issues/28
-    console.error('Error inserting deals:', error.message)
-  }
-}
-
-/**
- * @param {Queryable} pgPool
- * @param {string} query
- * @returns {Promise<Array<ActiveDealDbEntry>>}
- */
-async function loadDeals (pgPool, query) {
-  const result = (await pgPool.query(query)).rows.map(deal => {
-    return Value.Parse(ActiveDealDbEntry, deal)
-  }
-  )
-  return result
->>>>>>> 9881fe2b
+  await storeActiveDeals(updatedDeals, pgPool)
 }