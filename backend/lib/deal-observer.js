--- conflicted
+++ resolved
@@ -9,13 +9,9 @@
 
 /**
  * @param {Queryable} pgPool
-<<<<<<< HEAD
- * @param {MakeRpcRequest} makeRpcRequest
-=======
  * @param {(method:string,params:any[]) => Promise<any>} makeRpcRequest
  * @param {number} maxPastEpochs
  * @param {number} finalityEpochs
->>>>>>> 32052012
  * @returns {Promise<void>}
  */
 export const observeBuiltinActorEvents = async (pgPool, makeRpcRequest, maxPastEpochs, finalityEpochs) => {
