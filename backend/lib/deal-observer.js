--- conflicted
+++ resolved
@@ -33,6 +33,11 @@
     return parsedRow
   })
   return result.length > 0 ? result[0] : null
+}
+
+export async function fetchDealsWithNoPayloadCid (pgPool) {
+  const query = 'SELECT * FROM active_deals WHERE payload_cid IS NULL'
+  return await parseDeals(pgPool, query)
 }
 
 /**
@@ -95,14 +100,23 @@
     ])
 
     // Commit the transaction if all inserts are successful
-<<<<<<< HEAD
-    const time1 = Date.now()
-    console.log(`Inserting ${activeDeals.length} deals took ${time1 - time0}ms`)
-=======
     console.log(`Inserting ${activeDeals.length} deals took ${Date.now() - startInserting}ms`)
->>>>>>> f4b5c180
   } catch (error) {
     // If any error occurs, roll back the transaction
     console.error('Error inserting deals:', error.message)
   }
+}
+
+/**
+ * @param { string } query 
+ * @param { Queryable } pgPool 
+ * @returns { Promise<ActiveDealDbEntry> }
+ */
+async function parseDeals(pgPool, query) {
+  const result = (await pgPool.query(query)).rows.map((row) => {
+    const parsedRow = Value.Parse(ActiveDealDbEntry, row)
+    parsedRow.piece_cid = fromJSON(JSON.parse(parsedRow.piece_cid))
+    return parsedRow
+  })
+  return result
 }