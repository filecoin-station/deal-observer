/** @import {Queryable} from '@filecoin-station/deal-observer-db' */
/** @import { BlockEvent } from './rpc-service/data-types.js' */
import assert from 'node:assert'
import { getActorEvents, getActorEventsFilter } from './rpc-service/service.js'
import { ActiveDealDbEntry } from '@filecoin-station/deal-observer-db/lib/types.js'
import { Value } from '@sinclair/typebox/value'
import { fromJSON, toJSON } from 'multiformats/cid'

/**
 * @param {number} blockHeight
 * @param {Queryable} pgPool
 * @param {(method:string,params:object) => object} makeRpcRequest
 * @returns {Promise<void>}
 */
export async function observeBuiltinActorEvents (blockHeight, pgPool, makeRpcRequest) {
  const eventType = 'claim'
  const activeDeals = await getActorEvents(getActorEventsFilter(blockHeight, eventType), makeRpcRequest)
  assert(activeDeals !== undefined, `No ${eventType} events found in block ${blockHeight}`)
  console.log(`Observed ${activeDeals.length} ${eventType} events in block ${blockHeight}`)
  await storeActiveDeals(activeDeals, pgPool)
}

/**
 * @param {Queryable} pgPool
 * @returns {Promise<ActiveDealDbEntry | null>}
 */
export async function fetchDealWithHighestActivatedEpoch (pgPool) {
  const query = 'SELECT * FROM active_deals ORDER BY activated_at_epoch DESC LIMIT 1'
<<<<<<< HEAD
  const result = (await pgPool.query(query)).rows.map((row) => {
    const parsedRow = Value.Parse(ActiveDealDbEntry, row)
    parsedRow.piece_cid = fromJSON(JSON.parse(parsedRow.piece_cid))
    return parsedRow
  })
=======
  const { rows } = await pgPool.query(query)
  const result = rows.map((row) => Value.Parse(ActiveDealDbEntry, row))
>>>>>>> 370f6f33
  return result.length > 0 ? result[0] : null
}

/**
 * @param {Array<BlockEvent>} activeDeals
 * @param {Queryable} pgPool
 * @returns {Promise<void>}
 * */
export async function storeActiveDeals (activeDeals, pgPool) {
  const transformedDeals = activeDeals.map((deal) => (
    {
      activated_at_epoch: deal.height,
      miner_id: deal.event.provider,
      client_id: deal.event.client,
      piece_cid: toJSON(deal.event.pieceCid),
      piece_size: deal.event.pieceSize,
      term_start_epoch: deal.event.termStart,
      term_min: deal.event.termMin,
      term_max: deal.event.termMax,
      sector_id: deal.event.sector,
      payload_cid: null
    }))

<<<<<<< HEAD
  const startInserting = Date.now()
=======
  const start = Date.now()
>>>>>>> 370f6f33
  try {
    // Insert deals in a batch
    const insertQuery = `
        INSERT INTO active_deals (
          activated_at_epoch,
          miner_id,
          client_id,
          piece_cid,
          piece_size,
          term_start_epoch,
          term_min,
          term_max,
          sector_id
        )
        VALUES (
          unnest($1::int[]),
          unnest($2::int[]), 
          unnest($3::int[]), 
          unnest($4::text[]), 
          unnest($5::bigint[]), 
          unnest($6::int[]), 
          unnest($7::int[]), 
          unnest($8::int[]), 
          unnest($9::bigint[])
        )
      `
    await pgPool.query(insertQuery, [
      transformedDeals.map(deal => deal.activated_at_epoch),
      transformedDeals.map(deal => deal.miner_id),
      transformedDeals.map(deal => deal.client_id),
      transformedDeals.map(deal => deal.piece_cid),
      transformedDeals.map(deal => deal.piece_size),
      transformedDeals.map(deal => deal.term_start_epoch),
      transformedDeals.map(deal => deal.term_min),
      transformedDeals.map(deal => deal.term_max),
      transformedDeals.map(deal => deal.sector_id)
    ])

    // Commit the transaction if all inserts are successful
    console.log(`Inserting ${activeDeals.length} deals took ${Date.now() - startInserting}ms`)
  } catch (error) {
    // If any error occurs, roll back the transaction
    console.error('Error inserting deals:', error.message)
  }
}<|MERGE_RESOLUTION|>--- conflicted
+++ resolved
@@ -26,16 +26,11 @@
  */
 export async function fetchDealWithHighestActivatedEpoch (pgPool) {
   const query = 'SELECT * FROM active_deals ORDER BY activated_at_epoch DESC LIMIT 1'
-<<<<<<< HEAD
   const result = (await pgPool.query(query)).rows.map((row) => {
     const parsedRow = Value.Parse(ActiveDealDbEntry, row)
     parsedRow.piece_cid = fromJSON(JSON.parse(parsedRow.piece_cid))
     return parsedRow
   })
-=======
-  const { rows } = await pgPool.query(query)
-  const result = rows.map((row) => Value.Parse(ActiveDealDbEntry, row))
->>>>>>> 370f6f33
   return result.length > 0 ? result[0] : null
 }
 
@@ -59,11 +54,7 @@
       payload_cid: null
     }))
 
-<<<<<<< HEAD
   const startInserting = Date.now()
-=======
-  const start = Date.now()
->>>>>>> 370f6f33
   try {
     // Insert deals in a batch
     const insertQuery = `
