--- conflicted
+++ resolved
@@ -4,11 +4,11 @@
 } = process.env
 
 const rpcUrls = RPC_URLS.split(',')
-const RPC_URL = rpcUrls[Math.floor(Math.random() * rpcUrls.length)]
-console.log(`Selected JSON-RPC endpoint ${RPC_URL}`)
+const GLIF_RPC = rpcUrls[Math.floor(Math.random() * rpcUrls.length)]
+console.log(`Selected JSON-RPC endpoint ${GLIF_RPC}`)
 
 const rpcHeaders = {}
-if (RPC_URL.includes('glif')) {
+if (GLIF_RPC.includes('glif')) {
   rpcHeaders.Authorization = `Bearer ${GLIF_TOKEN}`
 }
 
@@ -16,12 +16,7 @@
 const EVENT_TYPES = ['claim']
 
 export {
-<<<<<<< HEAD
   GLIF_RPC,
   rpcHeaders,
   EVENT_TYPES
-=======
-  RPC_URL,
-  rpcHeaders
->>>>>>> a2ab8399
 }