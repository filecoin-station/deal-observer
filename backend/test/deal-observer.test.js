import assert from 'node:assert'
import { after, before, beforeEach, describe, it } from 'node:test'
import { createPgPool, migrateWithPgClient } from '@filecoin-station/deal-observer-db'
import { fetchDealWithHighestActivatedEpoch, countStoredActiveDeals, loadDeals, storeActiveDeals, observeBuiltinActorEvents } from '../lib/deal-observer.js'
import { Value } from '@sinclair/typebox/value'
import { BlockEvent, ClaimEvent } from '../lib/rpc-service/data-types.js'
import { convertBlockEventToActiveDealDbEntry } from '../lib/utils.js'
<<<<<<< HEAD
/** @import {PgPool} from '@filecoin-station/deal-observer-db' */
/** @import { Static } from '@sinclair/typebox' */
=======
import { PayloadRetrievabilityState } from '@filecoin-station/deal-observer-db/lib/types.js'
import { chainHeadTestData } from './test_data/chainHead.js'
import { rawActorEventTestData } from './test_data/rawActorEvent.js'
import { parse } from '@ipld/dag-json'
import { countRevertedActiveDeals } from '../lib/resolve-payload-cids.js'
>>>>>>> 32052012

describe('deal-observer-backend', () => {
  /**
   * @type {PgPool}
   */
  let pgPool
  before(async () => {
    pgPool = await createPgPool()
    await migrateWithPgClient(pgPool)
  })

  after(async () => {
    await pgPool.end()
  })

  beforeEach(async () => {
    await pgPool.query('DELETE FROM active_deals')
  })

  it('adds new FIL+ deals from built-in actor events to storage', async () => {
    const eventData = {
      id: 1,
      provider: 2,
      client: 3,
      pieceCid: 'baga6ea4seaqc4z4432snwkztsadyx2rhoa6rx3wpfzu26365wvcwlb2wyhb5yfi',
      pieceSize: 4n,
      termStart: 5,
      termMin: 12340,
      termMax: 12340,
      sector: 6n,
      payload_cid: undefined
    }
    const event = Value.Parse(BlockEvent, { height: 1, event: eventData, emitter: 'f06', reverted: false })
    const dbEntry = convertBlockEventToActiveDealDbEntry(event)
    await storeActiveDeals([dbEntry], pgPool)
    const actualData = await loadDeals(pgPool, 'SELECT * FROM active_deals')
    const expectedData = {
      activated_at_epoch: event.height,
      miner_id: eventData.provider,
      client_id: eventData.client,
      piece_cid: eventData.pieceCid,
      piece_size: eventData.pieceSize,
      term_start_epoch: eventData.termStart,
      term_min: eventData.termMin,
      term_max: eventData.termMax,
      sector_id: eventData.sector,
      payload_cid: undefined,
      payload_retrievability_state: PayloadRetrievabilityState.NotQueried,
      last_payload_retrieval_attempt: undefined,
      reverted: false
    }
    assert.deepStrictEqual(actualData, [expectedData])
  })
  it('check retrieval of last stored deal', async () => {
    const eventData = {
      id: 1,
      provider: 2,
      client: 3,
      pieceCid: 'baga6ea4seaqc4z4432snwkztsadyx2rhoa6rx3wpfzu26365wvcwlb2wyhb5yfi',
      pieceSize: 4n,
      termStart: 5,
      termMin: 12340,
      termMax: 12340,
      sector: 6n,
      payload_cid: undefined,
      payload_retrievability_state: PayloadRetrievabilityState.NotQueried,
      last_payload_retrieval_attempt: undefined
    }
    const event = Value.Parse(BlockEvent, { height: 1, event: eventData, emitter: 'f06', reverted: false })
    const dbEntry = convertBlockEventToActiveDealDbEntry(event)
    await storeActiveDeals([dbEntry], pgPool)
    const expected = await loadDeals(pgPool, 'SELECT * FROM active_deals')
    const actual = await fetchDealWithHighestActivatedEpoch(pgPool)
    assert.deepStrictEqual(expected, [actual])
  })

  it('check number of stored deals', async () => {
    /**
     * @param {Static<typeof ClaimEvent>} eventData
     */
    const storeBlockEvent = async (eventData) => {
      const event = Value.Parse(BlockEvent, { height: 1, event: eventData, emitter: 'f06', reverted: false })
      const dbEntry = convertBlockEventToActiveDealDbEntry(event)
      await storeActiveDeals([dbEntry], pgPool)
    }
    const data = Value.Parse(ClaimEvent, {
      id: 1,
      provider: 2,
      client: 3,
      pieceCid: 'baga6ea4seaqc4z4432snwkztsadyx2rhoa6rx3wpfzu26365wvcwlb2wyhb5yfi',
      pieceSize: 4n,
      termStart: 5,
      termMin: 12340,
      termMax: 12340,
      sector: 6n
    })
    assert.strictEqual(await countStoredActiveDeals(pgPool), 0n)
    await storeBlockEvent(data)
    assert.strictEqual(await countStoredActiveDeals(pgPool), 1n)
    // Entries must be unique
    data.id = 2
    data.provider = 3
    await storeBlockEvent(data)
    assert.strictEqual(await countStoredActiveDeals(pgPool), 2n)
  })

  it('check number of reverted stored deals', async () => {
    const storeBlockEvent = async (eventData, reverted) => {
      const event = Value.Parse(BlockEvent, { height: 1, event: eventData, emitter: 'f06', reverted })
      const dbEntry = convertBlockEventToActiveDealDbEntry(event)
      await storeActiveDeals([dbEntry], pgPool)
    }
    const data = {
      id: 1,
      provider: 2,
      client: 3,
      pieceCid: 'baga6ea4seaqc4z4432snwkztsadyx2rhoa6rx3wpfzu26365wvcwlb2wyhb5yfi',
      pieceSize: 4n,
      termStart: 5,
      termMin: 12340,
      termMax: 12340,
      sector: 6n
    }
    assert.strictEqual(await countRevertedActiveDeals(pgPool), 0n)
    await storeBlockEvent(data, false)
    assert.strictEqual(await countRevertedActiveDeals(pgPool), 0n)
    data.id = 2
    data.provider = 3
    await storeBlockEvent(data, true)
    assert.strictEqual(await countRevertedActiveDeals(pgPool), 1n)
    data.id = 3
    data.provider = 4
    await storeBlockEvent(data, false)
    assert.strictEqual(await countRevertedActiveDeals(pgPool), 1n)
    data.id = 4
    data.provider = 5
    await storeBlockEvent(data, true)
    assert.strictEqual(await countRevertedActiveDeals(pgPool), 2n)
  })
})

describe('deal-observer-backend built in actor event observer', () => {
  let pgPool
  const makeRpcRequest = async (method, params) => {
    switch (method) {
      case 'Filecoin.ChainHead':
        return parse(JSON.stringify(chainHeadTestData))
      case 'Filecoin.GetActorEventsRaw':
        return parse(JSON.stringify(rawActorEventTestData)).filter(e => e.height >= params[0].fromHeight && e.height <= params[0].toHeight)
      default:
        console.error('Unknown method')
    }
  }
  before(async () => {
    pgPool = await createPgPool()
    await migrateWithPgClient(pgPool)
  })

  after(async () => {
    await pgPool.end()
  })

  beforeEach(async () => {
    await pgPool.query('DELETE FROM active_deals')
  })
  it('stores all retrievable active deals if database is empty', async () => {
    await observeBuiltinActorEvents(pgPool, makeRpcRequest, 10, 0)
    const deals = await loadDeals(pgPool, 'SELECT * FROM active_deals')
    assert.strictEqual(deals.length, 360)
  })

  it('correctly picks up from where the current storage is at', async () => {
    await observeBuiltinActorEvents(pgPool, makeRpcRequest, 11, 10)
    let deals = await loadDeals(pgPool, 'SELECT * FROM active_deals')
    assert.strictEqual(deals.length, 25)
    const lastInsertedDeal = await fetchDealWithHighestActivatedEpoch(pgPool)
    assert.strictEqual(lastInsertedDeal.activated_at_epoch, 4622129)

    // The deal observer function should pick up from the current storage
    await observeBuiltinActorEvents(pgPool, makeRpcRequest, 100, 0)
    deals = await loadDeals(pgPool, 'SELECT * FROM active_deals')
    assert.strictEqual(deals.length, 360)
  })

  it('correctly applies the max past epoch and finality epoch parameters', async () => {
    await observeBuiltinActorEvents(pgPool, makeRpcRequest, 11, 12)
    let deals = await loadDeals(pgPool, 'SELECT * FROM active_deals')
    // No deals should be stored because the finality epoch is larger than the maximum past epoch parameter
    assert.strictEqual(deals.length, 0)

    await observeBuiltinActorEvents(pgPool, makeRpcRequest, 11, 10)
    deals = await loadDeals(pgPool, 'SELECT * FROM active_deals')
    // There should be only one distinct block height in the database
    assert.strictEqual((new Set(deals.map(deal => deal.activated_at_epoch))).size, 1)
  })
})<|MERGE_RESOLUTION|>--- conflicted
+++ resolved
@@ -5,16 +5,13 @@
 import { Value } from '@sinclair/typebox/value'
 import { BlockEvent, ClaimEvent } from '../lib/rpc-service/data-types.js'
 import { convertBlockEventToActiveDealDbEntry } from '../lib/utils.js'
-<<<<<<< HEAD
 /** @import {PgPool} from '@filecoin-station/deal-observer-db' */
 /** @import { Static } from '@sinclair/typebox' */
-=======
 import { PayloadRetrievabilityState } from '@filecoin-station/deal-observer-db/lib/types.js'
 import { chainHeadTestData } from './test_data/chainHead.js'
 import { rawActorEventTestData } from './test_data/rawActorEvent.js'
 import { parse } from '@ipld/dag-json'
 import { countRevertedActiveDeals } from '../lib/resolve-payload-cids.js'
->>>>>>> 32052012
 
 describe('deal-observer-backend', () => {
   /**
