import assert from 'node:assert'
import { after, before, beforeEach, describe, it, mock } from 'node:test'
import { createPgPool, migrateWithPgClient } from '@filecoin-station/deal-observer-db'
import { calculateActiveDealEpochs, daysAgo, daysFromNow, today } from './test-helpers.js'
import { findAndSubmitUnsubmittedDeals } from '../lib/spark-api-submit-deals.js'

/** @import {PgPool, Queryable, QueryResultWithUnknownRows} from '@filecoin-station/deal-observer-db' */

describe('Submit deals to spark-api', () => {
  /**
   * @type {PgPool}
   */
  let pgPool

  before(async () => {
    pgPool = await createPgPool()
    await migrateWithPgClient(pgPool)
  })

  after(async () => {
    await pgPool.end()
  })

  beforeEach(async () => {
    await pgPool.query('DELETE FROM active_deals')
    // This deal is eligible for submission
    await givenActiveDeal(pgPool, { minerId: 0, clientId: 1, createdAt: daysAgo(3), startsAt: today(), expiresAt: daysFromNow(10), pieceCid: 'baga1', payloadCid: 'bafy' })
    await givenActiveDeal(pgPool, { minerId: 0, clientId: 2, createdAt: daysAgo(5), startsAt: daysAgo(1), expiresAt: daysFromNow(5), pieceCid: 'baga2', payloadCid: 'bafy' })
    // This deal is not eligible for submission because it has no payload cid
    await givenActiveDeal(pgPool, { minerId: 0, clientId: 2, createdAt: daysAgo(3), startsAt: today(), expiresAt: daysFromNow(10), pieceCid: 'baga1' })
    // This deal is not eligible for submission because it was created less than 2 days ago
    await givenActiveDeal(pgPool, { minerId: 0, clientId: 2, createdAt: today(), startsAt: today(), expiresAt: daysFromNow(10), pieceCid: 'baga1', payloadCid: 'bafy' })
    // This deal is not eligible for submission because it has expired
    await givenActiveDeal(pgPool, { minerId: 0, clientId: 2, createdAt: daysAgo(10), startsAt: daysAgo(10), expiresAt: daysAgo(5), pieceCid: 'baga1', payloadCid: 'bafy' })
  })

  it('finds and submits deals to the spark api', async () => {
    const batchSize = 10
    const mockSubmitEligibleDeals = createSubmitEligibleDealsMock()

    const { submitted, ingested, skipped } = await findAndSubmitUnsubmittedDeals(pgPool, batchSize, mockSubmitEligibleDeals)
    /** @type {QueryResultWithUnknownRows} */
    const { rows } = await pgPool.query('SELECT * FROM active_deals WHERE submitted_at IS NOT NULL')
    assert.strictEqual(submitted, 2)
    assert.strictEqual(ingested, 2)
    assert.strictEqual(skipped, 0)
    assert.strictEqual(rows.length, 2)
    assert.strictEqual(mockSubmitEligibleDeals.mock.calls.length, 1)
  })

  it('finds and submits deals in two batches to the spark api', async () => {
    const batchSize = 1
    const mockSubmitEligibleDeals = createSubmitEligibleDealsMock()

    // two deals are eligible for submission, batchSize is 1
    const { submitted, ingested, skipped } = await findAndSubmitUnsubmittedDeals(pgPool, batchSize, mockSubmitEligibleDeals)
    /** @type {QueryResultWithUnknownRows} */
    const { rows } = await pgPool.query('SELECT * FROM active_deals WHERE submitted_at IS NOT NULL')
    assert.strictEqual(submitted, 2)
    assert.strictEqual(ingested, 2)
    assert.strictEqual(skipped, 0)
    assert.strictEqual(rows.length, 2)
    assert.strictEqual(mockSubmitEligibleDeals.mock.callCount(), 2)
  })

  it('finds and submits deals in two batches to the spark api - first batch fails', async () => {
    const batchSize = 1
    const mockSubmitEligibleDeals = createSubmitEligibleDealsMock()

    // mock the first call to submit deals to fail
    mockSubmitEligibleDeals.mock.mockImplementationOnce(() => { throw new Error('submit failed') })

    // two deals are eligible for submission, batchSize is 1
    const { submitted, ingested, skipped } = await findAndSubmitUnsubmittedDeals(pgPool, batchSize, mockSubmitEligibleDeals)
    /** @type {QueryResultWithUnknownRows} */
    const { rows } = await pgPool.query('SELECT * FROM active_deals WHERE submitted_at IS NOT NULL')
    assert.strictEqual(submitted, 1)
    assert.strictEqual(ingested, 1)
    assert.strictEqual(skipped, 0)
    assert.strictEqual(rows.length, 1)
    assert.strictEqual(mockSubmitEligibleDeals.mock.callCount(), 2)
  })

  it('finds and submits deals in two batches to the spark api - first batch skipped', async () => {
    const batchSize = 1
    const mockSubmitEligibleDeals = createSubmitEligibleDealsMock()

    // mock the first call to submit deals to skip one deal
    mockSubmitEligibleDeals.mock.mockImplementationOnce(() => { return Promise.resolve({ ingested: 0, skipped: 1 }) })

    // two deals are eligible for submission, batchSize is 1
    const { submitted, ingested, skipped } = await findAndSubmitUnsubmittedDeals(pgPool, batchSize, mockSubmitEligibleDeals)
    /** @type {QueryResultWithUnknownRows} */
    const { rows } = await pgPool.query('SELECT * FROM active_deals WHERE submitted_at IS NOT NULL')
    assert.strictEqual(submitted, 2)
    assert.strictEqual(ingested, 1)
    assert.strictEqual(skipped, 1)
    assert.strictEqual(rows.length, 2)
    assert.strictEqual(mockSubmitEligibleDeals.mock.callCount(), 2)
  })
})

<<<<<<< HEAD
/**
 * @param {Queryable} pgPool
 * @param {Object} activeDeal
 * @param {string} activeDeal.createdAt
 * @param {string} activeDeal.startsAt
 * @param {string} activeDeal.expiresAt
 * @param {number} [activeDeal.minerId=2]
 * @param {number} [activeDeal.clientId=3]
 * @param {string} [activeDeal.pieceCid='cidone']
 * @param {string | null} [activeDeal.payloadCid=null]
 * @returns {Promise<void>}
 */
const givenActiveDeal = async (pgPool, { createdAt, startsAt, expiresAt, minerId = 2, clientId = 3, pieceCid = 'cidone', payloadCid = null }) => {
=======
const givenActiveDeal = async (pgPool, { createdAt, startsAt, expiresAt, minerId = 2, clientId = 3, pieceCid = 'cidone', payloadCid = null, reverted = false }) => {
>>>>>>> 32052012
  const { activatedAtEpoch, termStart, termMin, termMax } = calculateActiveDealEpochs(createdAt, startsAt, expiresAt)
  await pgPool.query(
    `INSERT INTO active_deals
    (activated_at_epoch, miner_id, client_id, piece_cid, piece_size, sector_id, term_start_epoch, term_min, term_max, payload_cid, reverted)
    VALUES ($1, $2, $3, $4, $5, $6, $7, $8, $9, $10, $11)`,
    [activatedAtEpoch, minerId, clientId, pieceCid, 1024, 6, termStart, termMin, termMax, payloadCid, reverted]
  )
}

// TODO: allow callers of this helper to define how many deals should be reported as skipped
const createSubmitEligibleDealsMock = () => {
  return mock.fn(async (deals) => {
    return { ingested: deals.length, skipped: 0 }
  })
}<|MERGE_RESOLUTION|>--- conflicted
+++ resolved
@@ -100,7 +100,6 @@
   })
 })
 
-<<<<<<< HEAD
 /**
  * @param {Queryable} pgPool
  * @param {Object} activeDeal
@@ -113,10 +112,7 @@
  * @param {string | null} [activeDeal.payloadCid=null]
  * @returns {Promise<void>}
  */
-const givenActiveDeal = async (pgPool, { createdAt, startsAt, expiresAt, minerId = 2, clientId = 3, pieceCid = 'cidone', payloadCid = null }) => {
-=======
 const givenActiveDeal = async (pgPool, { createdAt, startsAt, expiresAt, minerId = 2, clientId = 3, pieceCid = 'cidone', payloadCid = null, reverted = false }) => {
->>>>>>> 32052012
   const { activatedAtEpoch, termStart, termMin, termMax } = calculateActiveDealEpochs(createdAt, startsAt, expiresAt)
   await pgPool.query(
     `INSERT INTO active_deals
