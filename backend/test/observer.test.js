import { after, before, beforeEach, describe, it } from 'node:test'
import { createPgPool, migrateWithPgClient } from '@filecoin-station/deal-observer-db'
<<<<<<< HEAD
import fs from 'fs'
import path from 'path'
=======
import { observeBuiltinActorEvents } from '../lib/deal-observer.js'
>>>>>>> a81408fb
import { Transformer } from '../lib/lotus/transform.js'
import assert from 'assert'
import { claimTestEvent } from './test_data/claimEvent.js'

describe('deal-observer-backend', () => {
  let pgPool

  before(async () => {
    pgPool = await createPgPool()
    await migrateWithPgClient(pgPool)
  })

  after(async () => {
    await pgPool.end()
  })

  describe('observeBuiltinActorEvents', () => {
    let providerMock

    beforeEach(async () => {
      // TODO: reset DB
      // await pgPool.query('DELETE FROM daily_reward_transfers')

      providerMock = {
        getBlockNumber: async () => 2000
      }
    })

    // TODO - remove this placeholder and implement proper tests
    it('adds new FIL+ deals from built-in actor events', async () => {
    })
  })

  describe('Transformer', () => {
    it('transforms a claim event payload to a typed object', async () => {
      const transformer = await (new Transformer().build())
      const transformedClaimEvent = transformer.transform('ClaimEvent', claimTestEvent)
      assert(transformedClaimEvent !== undefined, 'transformedClaimEvent is undefined')
      assert.deepStrictEqual(transformedClaimEvent, claimTestEvent)
    })
  })
})<|MERGE_RESOLUTION|>--- conflicted
+++ resolved
@@ -1,15 +1,11 @@
-import { after, before, beforeEach, describe, it } from 'node:test'
+import { after, before, beforeEach, describe, it, mock } from 'node:test'
 import { createPgPool, migrateWithPgClient } from '@filecoin-station/deal-observer-db'
-<<<<<<< HEAD
-import fs from 'fs'
-import path from 'path'
-=======
-import { observeBuiltinActorEvents } from '../lib/deal-observer.js'
->>>>>>> a81408fb
 import { Transformer } from '../lib/lotus/transform.js'
 import assert from 'assert'
 import { claimTestEvent } from './test_data/claimEvent.js'
-
+import { LotusService } from '../lib/lotus/service.js'
+import { GLIF_RPC } from '../lib/config.js'
+import { startServer,testServerURL } from './mockServer.js'
 describe('deal-observer-backend', () => {
   let pgPool
 
@@ -47,4 +43,24 @@
       assert.deepStrictEqual(transformedClaimEvent, claimTestEvent)
     })
   })
+
+  describe('LotusService', () => {
+    let lotusService
+    let server 
+    before(async () => {
+      server = await startServer()
+      lotusService = await (new LotusService(testServerURL)).build()
+      }) 
+    after(async () => {
+      server.close();
+    })
+
+    it('test the retrieval of built in actor events', async () => {
+      console.log(await fetch('http://localhost:8080', {
+        method: 'GET',
+      }));
+      //let response = await lotusService.getChainHead()
+      //console.log(response)
+    })
+  })
 })