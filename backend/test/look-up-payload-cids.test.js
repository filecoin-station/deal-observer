import { createPgPool, migrateWithPgClient } from '@filecoin-station/deal-observer-db'
import { before, beforeEach, it, describe, after } from 'node:test'
import { rawActorEventTestData } from './test_data/rawActorEvent.js'
import { chainHeadTestData } from './test_data/chainHead.js'
import { parse } from '@ipld/dag-json'
<<<<<<< HEAD
import { loadDeals, observeBuiltinActorEvents, storeActiveDeals } from '../lib/deal-observer.js'
=======
import { fetchAndStoreActiveDeals } from '../lib/deal-observer.js'
>>>>>>> 85b7cb39
import assert from 'assert'
import { minerPeerIds } from './test_data/minerInfo.js'
import { payloadCIDs } from './test_data/payloadCIDs.js'
import { lookUpPayloadCids } from '../lib/look-up-payload-cids.js'
import { Value } from '@sinclair/typebox/value'
import { ActiveDealDbEntry, PayloadRetrievabilityState } from '@filecoin-station/deal-observer-db/lib/types.js'

describe('deal-observer-backend look up payload CIDs', () => {
  const makeRpcRequest = async (method, params) => {
    switch (method) {
      case 'Filecoin.ChainHead':
        return parse(JSON.stringify(chainHeadTestData))
      case 'Filecoin.GetActorEventsRaw':
        return parse(JSON.stringify(rawActorEventTestData)).filter(e => e.height >= params[0].fromHeight && e.height <= params[0].toHeight)
      case 'Filecoin.StateMinerInfo':
        return minerPeerIds.get(params[0])
      default:
        console.error('Unknown method')
    }
  }
  let pgPool
  before(async () => {
    pgPool = await createPgPool()
    await migrateWithPgClient(pgPool)
  })

  after(async () => {
    await pgPool.end()
  })

  beforeEach(async () => {
    await pgPool.query('DELETE FROM active_deals')
    const startEpoch = 4622129
    for (let blockHeight = startEpoch; blockHeight < startEpoch + 10; blockHeight++) {
      await fetchAndStoreActiveDeals(blockHeight, pgPool, makeRpcRequest)
    }
    assert.strictEqual(
      (await pgPool.query('SELECT * FROM active_deals')).rows.length,
      336
    )
  })

  it('piece indexer loop function fetches deals where there exists no payload yet and updates the database entry', async (t) => {
    const getDealPayloadCidCalls = []
    const getDealPayloadCid = async (providerId, pieceCid) => {
      getDealPayloadCidCalls.push({ providerId, pieceCid })
      const payloadCid = payloadCIDs.get(JSON.stringify({ minerId: providerId, pieceCid }))
      return payloadCid?.payloadCid
    }

    assert.strictEqual(
      (await pgPool.query('SELECT * FROM active_deals WHERE payload_cid IS NULL')).rows.length,
      336
    )
    await lookUpPayloadCids(makeRpcRequest, getDealPayloadCid, pgPool, 10000)
    assert.strictEqual(getDealPayloadCidCalls.length, 336)
    assert.strictEqual(
      (await pgPool.query('SELECT * FROM active_deals WHERE payload_cid IS NULL')).rows.length,
      85 // Not all deals have a payload CID in the test data
    )
  })
})

describe('deal-observer-backend piece indexer payload retrieval', () => {
  let pgPool
  const payloadCid = 'PAYLOAD_CID'
  const minerPeerId = 'MINER_PEER_ID'
  const pieceCid = 'PIECE_CID'
  const now = Date.now()
  const fetchMinerId = async () => {
    return { PeerId: minerPeerId }
  }

  before(async () => {
    pgPool = await createPgPool()
    await migrateWithPgClient(pgPool)
  })

  after(async () => {
    await pgPool.end()
  })

  beforeEach(async () => {
    await pgPool.query('DELETE FROM active_deals')
  })
  it('piece indexer does not retry to fetch missing payloads if the last retrieval was too recent', async (t) => {
    const returnPayload = false
    let payloadsCalled = 0
    const getDealPayloadCid = async () => {
      payloadsCalled++
      return returnPayload ? payloadCid : null
    }

    const deal = Value.Parse(ActiveDealDbEntry, {
      miner_id: 1,
      piece_cid: pieceCid,
      client_id: 1,
      activated_at_epoch: 1,
      piece_size: 1000,
      term_start_epoch: 1,
      term_min: 1,
      term_max: 1,
      sector_id: 1,
      payload_cid: undefined,
      payload_retrievability_state: PayloadRetrievabilityState.NotQueried,
      last_payload_retrieval_attempt: undefined
    })

    await storeActiveDeals([deal], pgPool)
    assert.deepStrictEqual((await loadDeals(pgPool, 'SELECT * FROM active_deals'))[0], deal)
    // The payload is unretrievable and the last retrieval timestamp should be updated
    await lookUpPayloadCids(fetchMinerId, getDealPayloadCid, pgPool, 10000, now)
    // The timestamp on when the last retrieval of the payload was, was not yet set, so the piece indexer will try to fetch the payload
    assert.strictEqual(payloadsCalled, 1)
    deal.last_payload_retrieval_attempt = new Date(now)
    deal.payload_retrievability_state = PayloadRetrievabilityState.Unresolved
    assert.deepStrictEqual((await loadDeals(pgPool, 'SELECT * FROM active_deals'))[0], deal)
    // If we retry now without changing the field last_payload_retrieval_attempt the function for calling payload should not be called
    await lookUpPayloadCids(fetchMinerId, getDealPayloadCid, pgPool, 10000, now)
    assert.strictEqual(payloadsCalled, 1)
  })

  it('piece indexer sets the payload to be unretrievable if the second attempt fails', async (t) => {
    const returnPayload = false
    let payloadsCalled = 0
    const getDealPayloadCid = async () => {
      payloadsCalled++
      return returnPayload ? payloadCid : null
    }
    // If we set the last_payload_retrieval_attempt to a value more than three days ago the piece indexer should try again to fetch the payload CID
    const deal = Value.Parse(ActiveDealDbEntry, {
      miner_id: 1,
      piece_cid: pieceCid,
      client_id: 1,
      activated_at_epoch: 1,
      piece_size: 1000,
      term_start_epoch: 1,
      term_min: 1,
      term_max: 1,
      sector_id: 1,
      payload_cid: undefined,
      payload_retrievability_state: PayloadRetrievabilityState.NotQueried,
      last_payload_retrieval_attempt: new Date(now - 1000 * 60 * 60 * 24 * 4)
    })

    await storeActiveDeals([deal], pgPool)
    await lookUpPayloadCids(fetchMinerId, getDealPayloadCid, pgPool, 10000, now)
    assert.strictEqual(payloadsCalled, 1)
    // This is the second attempt that failed to fetch the payload CID so the deal should be marked as unretrievable
    deal.payload_retrievability_state = PayloadRetrievabilityState.TerminallyUnretrievable
    deal.last_payload_retrieval_attempt = new Date(now)
    assert.deepStrictEqual((await loadDeals(pgPool, 'SELECT * FROM active_deals'))[0], deal)
    // Now the piece indexer should no longer call the payload request for this deal
    await lookUpPayloadCids(fetchMinerId, getDealPayloadCid, pgPool, 10000, now)
    assert.strictEqual(payloadsCalled, 1)
  })

  it('piece indexer correctly udpates the payloads if the retry succeeeds', async (t) => {
    const returnPayload = true
    let payloadsCalled = 0
    const getDealPayloadCid = async () => {
      payloadsCalled++
      return returnPayload ? payloadCid : null
    }
    // If we set the last_payload_retrieval_attempt to a value more than three days ago the piece indexer should try again to fetch the payload CID
    const deal = Value.Parse(ActiveDealDbEntry, {
      miner_id: 1,
      piece_cid: pieceCid,
      client_id: 1,
      activated_at_epoch: 1,
      piece_size: 1000,
      term_start_epoch: 1,
      term_min: 1,
      term_max: 1,
      sector_id: 1,
      payload_cid: undefined,
      payload_retrievability_state: PayloadRetrievabilityState.NotQueried,
      last_payload_retrieval_attempt: new Date(now - 1000 * 60 * 60 * 24 * 4)
    })

    await storeActiveDeals([deal], pgPool)
    await lookUpPayloadCids(fetchMinerId, getDealPayloadCid, pgPool, 10000, now)
    assert.strictEqual(payloadsCalled, 1)
    deal.last_payload_retrieval_attempt = new Date(now)
    deal.payload_cid = payloadCid
    deal.payload_retrievability_state = PayloadRetrievabilityState.Resolved
    // The second attempt at retrieving the payload cid was successful and this should be reflected in the database entry
    assert.deepStrictEqual((await loadDeals(pgPool, 'SELECT * FROM active_deals'))[0], deal)

    // Now the piece indexer should no longer call the payload request for this deal
    await lookUpPayloadCids(fetchMinerId, getDealPayloadCid, pgPool, 10000, now)
    assert.strictEqual(payloadsCalled, 1)
  })
})<|MERGE_RESOLUTION|>--- conflicted
+++ resolved
@@ -3,17 +3,13 @@
 import { rawActorEventTestData } from './test_data/rawActorEvent.js'
 import { chainHeadTestData } from './test_data/chainHead.js'
 import { parse } from '@ipld/dag-json'
-<<<<<<< HEAD
-import { loadDeals, observeBuiltinActorEvents, storeActiveDeals } from '../lib/deal-observer.js'
-=======
-import { fetchAndStoreActiveDeals } from '../lib/deal-observer.js'
->>>>>>> 85b7cb39
+import { loadDeals, fetchAndStoreActiveDeals, storeActiveDeals } from '../lib/deal-observer.js'
 import assert from 'assert'
 import { minerPeerIds } from './test_data/minerInfo.js'
 import { payloadCIDs } from './test_data/payloadCIDs.js'
 import { lookUpPayloadCids } from '../lib/look-up-payload-cids.js'
 import { Value } from '@sinclair/typebox/value'
-import { ActiveDealDbEntry, PayloadRetrievabilityState } from '@filecoin-station/deal-observer-db/lib/types.js'
+import { ActiveDealDbEntry, PayloadRetrievabilityStateEnum } from '@filecoin-station/deal-observer-db/lib/types.js'
 
 describe('deal-observer-backend look up payload CIDs', () => {
   const makeRpcRequest = async (method, params) => {
@@ -112,7 +108,7 @@
       term_max: 1,
       sector_id: 1,
       payload_cid: undefined,
-      payload_retrievability_state: PayloadRetrievabilityState.NotQueried,
+      payload_retrievability_state: PayloadRetrievabilityStateEnum.NotQueried,
       last_payload_retrieval_attempt: undefined
     })
 
@@ -123,7 +119,7 @@
     // The timestamp on when the last retrieval of the payload was, was not yet set, so the piece indexer will try to fetch the payload
     assert.strictEqual(payloadsCalled, 1)
     deal.last_payload_retrieval_attempt = new Date(now)
-    deal.payload_retrievability_state = PayloadRetrievabilityState.Unresolved
+    deal.payload_retrievability_state = PayloadRetrievabilityStateEnum.Unresolved
     assert.deepStrictEqual((await loadDeals(pgPool, 'SELECT * FROM active_deals'))[0], deal)
     // If we retry now without changing the field last_payload_retrieval_attempt the function for calling payload should not be called
     await lookUpPayloadCids(fetchMinerId, getDealPayloadCid, pgPool, 10000, now)
@@ -149,7 +145,7 @@
       term_max: 1,
       sector_id: 1,
       payload_cid: undefined,
-      payload_retrievability_state: PayloadRetrievabilityState.NotQueried,
+      payload_retrievability_state: PayloadRetrievabilityStateEnum.NotQueried,
       last_payload_retrieval_attempt: new Date(now - 1000 * 60 * 60 * 24 * 4)
     })
 
@@ -157,7 +153,7 @@
     await lookUpPayloadCids(fetchMinerId, getDealPayloadCid, pgPool, 10000, now)
     assert.strictEqual(payloadsCalled, 1)
     // This is the second attempt that failed to fetch the payload CID so the deal should be marked as unretrievable
-    deal.payload_retrievability_state = PayloadRetrievabilityState.TerminallyUnretrievable
+    deal.payload_retrievability_state = PayloadRetrievabilityStateEnum.TerminallyUnretrievable
     deal.last_payload_retrieval_attempt = new Date(now)
     assert.deepStrictEqual((await loadDeals(pgPool, 'SELECT * FROM active_deals'))[0], deal)
     // Now the piece indexer should no longer call the payload request for this deal
@@ -184,7 +180,7 @@
       term_max: 1,
       sector_id: 1,
       payload_cid: undefined,
-      payload_retrievability_state: PayloadRetrievabilityState.NotQueried,
+      payload_retrievability_state: PayloadRetrievabilityStateEnum.NotQueried,
       last_payload_retrieval_attempt: new Date(now - 1000 * 60 * 60 * 24 * 4)
     })
 
@@ -193,7 +189,7 @@
     assert.strictEqual(payloadsCalled, 1)
     deal.last_payload_retrieval_attempt = new Date(now)
     deal.payload_cid = payloadCid
-    deal.payload_retrievability_state = PayloadRetrievabilityState.Resolved
+    deal.payload_retrievability_state = PayloadRetrievabilityStateEnum.Resolved
     // The second attempt at retrieving the payload cid was successful and this should be reflected in the database entry
     assert.deepStrictEqual((await loadDeals(pgPool, 'SELECT * FROM active_deals'))[0], deal)
 
