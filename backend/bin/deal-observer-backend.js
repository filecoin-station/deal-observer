<<<<<<< HEAD
/** @import {PgPool} from '@filecoin-station/deal-observer-db' */
import assert from 'node:assert'
=======
import assert from 'node:assert'

>>>>>>> 51f91b24
import { createPgPool } from '@filecoin-station/deal-observer-db'
import * as Sentry from '@sentry/node'
import timers from 'node:timers/promises'
import slug from 'slug'
import '../lib/instrument.js'
import { createInflux } from '../lib/telemetry.js'
import { getChainHead, rpcRequest } from '../lib/rpc-service/service.js'
import { fetchDealWithHighestActivatedEpoch, observeBuiltinActorEvents } from '../lib/deal-observer.js'
<<<<<<< HEAD
import { findAndSubmitUnsubmittedDeals, submitDealsToSparkApi } from '../lib/spark-api-deal-submitter.js'

const {
  INFLUXDB_TOKEN,
  SPARK_API_BASE_URL,
  DEAL_INGESTER_TOKEN,
  DEAL_INGESTER_BATCH_SIZE: DEAL_SUBMITTER_BATCH_SIZE = 100
} = process.env
=======
>>>>>>> 51f91b24

if (!INFLUXDB_TOKEN) {
  console.error('INFLUXDB_TOKEN not provided. Telemetry will not be recorded.')
}
assert(SPARK_API_BASE_URL, 'SPARK_API_BASE_URL required')
assert(DEAL_INGESTER_TOKEN, 'DEAL_INGESTER_TOKEN required')

const DEAL_OBSERVER_LOOP_INTERVAL = 10 * 1000
const DEAL_SUBMITTER_LOOP_INTERVAL = 10 * 1000
// Filecoin will need some epochs to reach finality.
// We do not want to fetch deals that are newer than the current chain head - 940 epochs.
const finalityEpochs = 940
const maxPastEpochs = 1999

assert(finalityEpochs <= maxPastEpochs)

const pgPool = await createPgPool()

const DEAL_OBSERVER_LOOP_NAME = 'Built-in actor events'
const DEAL_SUBMITTER_LOOP_NAME = 'Deal submission'
const { recordTelemetry } = createInflux(INFLUXDB_TOKEN)

const dealObserverLoop = async (makeRpcRequest, pgPool) => {
  while (true) {
    const start = Date.now()
    try {
      const currentChainHead = await getChainHead(makeRpcRequest)
      const currentFinalizedChainHead = currentChainHead.Height - finalityEpochs
      const currentMaxPastEpoch = currentChainHead.Height - maxPastEpochs
      // If the storage is empty we start 2000 blocks into the past as that is the furthest we can go with the public glif rpc endpoints.
      const lastInsertedDeal = await fetchDealWithHighestActivatedEpoch(pgPool)
      let startEpoch = currentFinalizedChainHead
      // The free tier of the glif rpc endpoint only allows us to go back 2000 blocks.
      // We should respect the limit and not go further back than that.
      if (lastInsertedDeal && lastInsertedDeal.activated_at_epoch + 1 >= currentMaxPastEpoch) {
        startEpoch = lastInsertedDeal.activated_at_epoch + 1
      }

      for (let epoch = startEpoch; epoch <= currentFinalizedChainHead; epoch++) {
        await observeBuiltinActorEvents(epoch, pgPool, makeRpcRequest)
      }
    } catch (e) {
      console.error(e)
      Sentry.captureException(e)
    }
    const dt = Date.now() - start
    console.log(`Loop "${DEAL_OBSERVER_LOOP_NAME}" took ${dt}ms`)

    if (INFLUXDB_TOKEN) {
      recordTelemetry(`loop_${slug(DEAL_OBSERVER_LOOP_NAME, '_')}`, point => {
        point.intField('interval_ms', DEAL_OBSERVER_LOOP_INTERVAL)
        point.intField('duration_ms', dt)
      })
    }
    if (dt < DEAL_OBSERVER_LOOP_INTERVAL) {
      await timers.setTimeout(DEAL_OBSERVER_LOOP_INTERVAL - dt)
    }
  }
}

/**
 * Periodically fetches unsubmitted deals from the database and submits them to the Spark API.
 *
 * @param {PgPool} pgPool
 * @param {object} args
 * @param {string} args.sparkApiBaseUrl
 * @param {string} args.dealIngestionAccessToken
 * @param {number} args.dealSubmitterBatchSize
 */
const sparkApiDealSubmitterLoop = async (pgPool, { sparkApiBaseUrl, dealIngestionAccessToken, dealSubmitterBatchSize }) => {
  const submitDeals = submitDealsToSparkApi(sparkApiBaseUrl, dealIngestionAccessToken)
  while (true) {
    const start = Date.now()
    try {
      await findAndSubmitUnsubmittedDeals(pgPool, dealSubmitterBatchSize, submitDeals)
    } catch (e) {
      console.error(e)
      Sentry.captureException(e)
    }
    const dt = Date.now() - start
    console.log(`Loop "${DEAL_SUBMITTER_LOOP_NAME}" took ${dt}ms`)

    if (INFLUXDB_TOKEN) {
      recordTelemetry(`loop_${slug(DEAL_SUBMITTER_LOOP_NAME, '_')}`, point => {
        point.intField('interval_ms', DEAL_SUBMITTER_LOOP_INTERVAL)
        point.intField('duration_ms', dt)
      })
    }
    if (dt < DEAL_OBSERVER_LOOP_INTERVAL) {
      await timers.setTimeout(DEAL_SUBMITTER_LOOP_INTERVAL - dt)
    }
  }
}

await Promise.all([
  dealObserverLoop(rpcRequest, pgPool),
  sparkApiDealSubmitterLoop(pgPool, {
    sparkApiBaseUrl: SPARK_API_BASE_URL,
    dealIngestionAccessToken: DEAL_INGESTER_TOKEN,
    dealSubmitterBatchSize: Number(DEAL_SUBMITTER_BATCH_SIZE)
  })
])<|MERGE_RESOLUTION|>--- conflicted
+++ resolved
@@ -1,10 +1,5 @@
-<<<<<<< HEAD
 /** @import {PgPool} from '@filecoin-station/deal-observer-db' */
 import assert from 'node:assert'
-=======
-import assert from 'node:assert'
-
->>>>>>> 51f91b24
 import { createPgPool } from '@filecoin-station/deal-observer-db'
 import * as Sentry from '@sentry/node'
 import timers from 'node:timers/promises'
@@ -13,7 +8,6 @@
 import { createInflux } from '../lib/telemetry.js'
 import { getChainHead, rpcRequest } from '../lib/rpc-service/service.js'
 import { fetchDealWithHighestActivatedEpoch, observeBuiltinActorEvents } from '../lib/deal-observer.js'
-<<<<<<< HEAD
 import { findAndSubmitUnsubmittedDeals, submitDealsToSparkApi } from '../lib/spark-api-deal-submitter.js'
 
 const {
@@ -22,8 +16,6 @@
   DEAL_INGESTER_TOKEN,
   DEAL_INGESTER_BATCH_SIZE: DEAL_SUBMITTER_BATCH_SIZE = 100
 } = process.env
-=======
->>>>>>> 51f91b24
 
 if (!INFLUXDB_TOKEN) {
   console.error('INFLUXDB_TOKEN not provided. Telemetry will not be recorded.')
