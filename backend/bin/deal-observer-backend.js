import { createPgPool } from '@filecoin-station/deal-observer-db'
import * as Sentry from '@sentry/node'
import timers from 'node:timers/promises'
import slug from 'slug'
import '../lib/instrument.js'
import { createInflux } from '../lib/telemetry.js'
import { getChainHead, rpcRequest } from '../lib/rpc-service/service.js'
import { fetchDealWithHighestActivatedEpoch, observeBuiltinActorEvents } from '../lib/deal-observer.js'
import assert from 'node:assert'

const { INFLUXDB_TOKEN } = process.env
if (!INFLUXDB_TOKEN) {
  console.error('INFLUXDB_TOKEN not provided. Telemetry will not be recorded.')
}
const LOOP_INTERVAL = 10 * 1000
// Filecoin will need some epochs to reach finality.
// We do not want to fetch deals that are newer than the current chain head - 940 epochs.
const finalityEpochs = 940
const maxPastEpochs = 1999
assert(finalityEpochs <= maxPastEpochs)
const pgPool = await createPgPool()

const LOOP_NAME = 'Built-in actor events'
const { recordTelemetry } = createInflux(INFLUXDB_TOKEN)

const dealObserverLoop = async (makeRpcRequest, pgPool) => {
  while (true) {
    const start = Date.now()
    try {
      const currentChainHead = await getChainHead(makeRpcRequest)
      const currentFinalizedChainHead = currentChainHead.Height - finalityEpochs
      // If the storage is empty we start 2000 blocks into the past as that is the furthest we can go with the public glif rpc endpoints.
      const lastInsertedDeal = await fetchDealWithHighestActivatedEpoch(pgPool)
<<<<<<< HEAD
      const lastEpochStored = lastInsertedDeal ? lastInsertedDeal.height : currentChainHead.Height - 1999
=======
      const lastEpochStored = lastInsertedDeal ? lastInsertedDeal.height : currentChainHead.Height - maxPastEpochs
>>>>>>> b55d5146
      /* eslint-disable no-unmodified-loop-condition */
      for (let epoch = lastEpochStored + 1; lastEpochStored <= currentFinalizedChainHead; epoch++) {
        await observeBuiltinActorEvents(epoch, pgPool, makeRpcRequest)
      }
    } catch (e) {
      console.error(e)
      Sentry.captureException(e)
    }
    const dt = Date.now() - start
    console.log(`Loop "${LOOP_NAME}" took ${dt}ms`)

    if (INFLUXDB_TOKEN) {
      recordTelemetry(`loop_${slug(LOOP_NAME, '_')}`, point => {
        point.intField('interval_ms', LOOP_INTERVAL)
        point.intField('duration_ms', dt)
      })
    }
    if (dt < LOOP_INTERVAL) {
      await timers.setTimeout(LOOP_INTERVAL - dt)
    }
  }
}

await dealObserverLoop(
  rpcRequest,
  pgPool
)<|MERGE_RESOLUTION|>--- conflicted
+++ resolved
@@ -31,11 +31,7 @@
       const currentFinalizedChainHead = currentChainHead.Height - finalityEpochs
       // If the storage is empty we start 2000 blocks into the past as that is the furthest we can go with the public glif rpc endpoints.
       const lastInsertedDeal = await fetchDealWithHighestActivatedEpoch(pgPool)
-<<<<<<< HEAD
-      const lastEpochStored = lastInsertedDeal ? lastInsertedDeal.height : currentChainHead.Height - 1999
-=======
       const lastEpochStored = lastInsertedDeal ? lastInsertedDeal.height : currentChainHead.Height - maxPastEpochs
->>>>>>> b55d5146
       /* eslint-disable no-unmodified-loop-condition */
       for (let epoch = lastEpochStored + 1; lastEpochStored <= currentFinalizedChainHead; epoch++) {
         await observeBuiltinActorEvents(epoch, pgPool, makeRpcRequest)
