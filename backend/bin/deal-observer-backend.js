--- conflicted
+++ resolved
@@ -1,5 +1,4 @@
 import assert from 'node:assert'
-
 import { createPgPool } from '@filecoin-station/deal-observer-db'
 import * as Sentry from '@sentry/node'
 import timers from 'node:timers/promises'
@@ -8,11 +7,7 @@
 import { createInflux } from '../lib/telemetry.js'
 import { getChainHead, rpcRequest } from '../lib/rpc-service/service.js'
 import { fetchDealWithHighestActivatedEpoch, observeBuiltinActorEvents } from '../lib/deal-observer.js'
-<<<<<<< HEAD
-import assert from 'node:assert'
 import { indexPieces } from '../lib/piece-indexer.js'
-=======
->>>>>>> 51f91b24
 
 const { INFLUXDB_TOKEN } = process.env
 if (!INFLUXDB_TOKEN) {
