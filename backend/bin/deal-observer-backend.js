/** @import {PgPool} from '@filecoin-station/deal-observer-db' */
import assert from 'node:assert'
import { createPgPool } from '@filecoin-station/deal-observer-db'
import * as Sentry from '@sentry/node'
import timers from 'node:timers/promises'
import slug from 'slug'
import '../lib/instrument.js'
import { createInflux } from '../lib/telemetry.js'
import { rpcRequest } from '../lib/rpc-service/service.js'
import { fetchDealWithHighestActivatedEpoch, countStoredActiveDeals, observeBuiltinActorEvents } from '../lib/deal-observer.js'
<<<<<<< HEAD
import { countStoredActiveDealsWithPayloadState, countStoredActiveDealsWithUnresolvedPayloadCid, lookUpPayloadCids } from '../lib/look-up-payload-cids.js'
=======
import { countStoredActiveDealsWithUnresolvedPayloadCid, resolvePayloadCids } from '../lib/resolve-payload-cids.js'
>>>>>>> 5a8b663c
import { findAndSubmitUnsubmittedDeals, submitDealsToSparkApi } from '../lib/spark-api-submit-deals.js'
import { payloadCidRequest } from '../lib/piece-indexer-service.js'
/** @import {Queryable} from '@filecoin-station/deal-observer-db' */

const {
  INFLUXDB_TOKEN,
  SPARK_API_BASE_URL,
  SPARK_API_TOKEN,
  SPARK_API_SUBMIT_DEALS_BATCH_SIZE = 100
} = process.env

if (!INFLUXDB_TOKEN) {
  console.error('INFLUXDB_TOKEN not provided. Telemetry will not be recorded.')
}
assert(SPARK_API_BASE_URL, 'SPARK_API_BASE_URL required')
assert(SPARK_API_TOKEN, 'SPARK_API_TOKEN required')

const LOOP_INTERVAL = 10 * 1000

// Filecoin will need some epochs to reach finality.
// We do not want to fetch deals that are newer than the current chain head - 940 epochs.
const finalityEpochs = 940
// The free tier of the glif rpc endpoint only allows us to go back 2000 blocks.
const maxPastEpochs = 1999
assert(finalityEpochs <= maxPastEpochs)

const pgPool = await createPgPool()
const { recordTelemetry } = createInflux(INFLUXDB_TOKEN)

const observeActorEventsLoop = async (makeRpcRequest, pgPool) => {
  const LOOP_NAME = 'Observe actor events'
  while (true) {
    const start = Date.now()
    try {
      await observeBuiltinActorEvents(pgPool, makeRpcRequest, maxPastEpochs, finalityEpochs)
      const newLastInsertedDeal = await fetchDealWithHighestActivatedEpoch(pgPool)
      const numberOfStoredDeals = await countStoredActiveDeals(pgPool)
      if (INFLUXDB_TOKEN) {
        recordTelemetry('observed_deals_stats', point => {
          point.intField('last_searched_epoch', newLastInsertedDeal.activated_at_epoch)
          point.intField('number_of_stored_active_deals', numberOfStoredDeals)
        })
      }
    } catch (e) {
      console.error(e)
      Sentry.captureException(e)
    }
    const dt = Date.now() - start
    console.log(`Loop "${LOOP_NAME}" took ${dt}ms`)

    if (INFLUXDB_TOKEN) {
      recordTelemetry(`loop_${slug(LOOP_NAME, '_')}`, point => {
        point.intField('interval_ms', LOOP_INTERVAL)
        point.intField('duration_ms', dt)
      })
    }
    if (dt < LOOP_INTERVAL) {
      await timers.setTimeout(LOOP_INTERVAL - dt)
    }
  }
}

/**
 * Periodically fetches unsubmitted deals from the database and submits them to Spark API.
 *
 * @param {PgPool} pgPool
 * @param {object} args
 * @param {string} args.sparkApiBaseUrl
 * @param {string} args.sparkApiToken
 * @param {number} args.sparkApiSubmitDealsBatchSize
 */
const sparkApiSubmitDealsLoop = async (pgPool, { sparkApiBaseUrl, sparkApiToken, sparkApiSubmitDealsBatchSize }) => {
  const LOOP_NAME = 'Submit deals to spark-api'
  while (true) {
    const start = Date.now()
    try {
      const { submitted, ingested, skipped } = await findAndSubmitUnsubmittedDeals(
        pgPool,
        sparkApiSubmitDealsBatchSize,
        deals => submitDealsToSparkApi(sparkApiBaseUrl, sparkApiToken, deals)
      )

      if (INFLUXDB_TOKEN) {
        recordTelemetry('submitted_deals_stats', point => {
          point.intField('submitted_deals', submitted)
          point.intField('ingested_deals', ingested)
          point.intField('skipped_deals', skipped)
        })
      }
    } catch (e) {
      console.error(e)
      Sentry.captureException(e)
    }
    const dt = Date.now() - start
    console.log(`Loop "${LOOP_NAME}" took ${dt}ms`)

    if (INFLUXDB_TOKEN) {
      recordTelemetry(`loop_${slug(LOOP_NAME, '_')}`, point => {
        point.intField('interval_ms', LOOP_INTERVAL)
        point.intField('duration_ms', dt)
      })
    }
    if (dt < LOOP_INTERVAL) {
      await timers.setTimeout(LOOP_INTERVAL - dt)
    }
  }
}

export const resolvePayloadCidsLoop = async (makeRpcRequest, makePayloadCidRequest, pgPool) => {
  const LOOP_NAME = 'Resolve payload CIDs'
  while (true) {
    const start = Date.now()
    // Maximum number of deals to resolve payload CIDs for in one loop iteration
    const maxDeals = 1000
    try {
<<<<<<< HEAD
      const numOfPayloadCidsResolved = await lookUpPayloadCids(makeRpcRequest, getDealPayloadCid, pgPool, maxDeals)
      const totalNumOfUnresolvedPayloadCids = await countStoredActiveDealsWithUnresolvedPayloadCid(pgPool)
      const totalNumOfResolvedPayloadCidStates = await countStoredActiveDealsWithPayloadState(pgPool, 'PAYLOAD_CID_RESOLVED')
      const totalNumOfUnresolvedPayloadCidStates = await countStoredActiveDealsWithPayloadState(pgPool, 'PAYLOAD_CID_UNRESOLVED')
      const totalNumOfTerminallyUnretrievablePayloadCidStates = await countStoredActiveDealsWithPayloadState(pgPool, 'PAYLOAD_CID_TERMINALLY_UNRETRIEVABLE')
      const totalNumOfNotYetQueriedPayloadCidStates = await countStoredActiveDealsWithPayloadState(pgPool, 'PAYLOAD_CID_NOT_QUERIED_YET')
      if (INFLUXDB_TOKEN) {
        recordTelemetry('look_up_payload_cids_stats', point => {
          point.intField('total_unresolved_payload_cids', totalNumOfUnresolvedPayloadCids)
          point.intField('total_unresolved_payload_cid_state', totalNumOfUnresolvedPayloadCidStates)
          point.intField('total_resolved_payload_cid_state', totalNumOfResolvedPayloadCidStates)
          point.intField('total_terminally_unretrievable_payload_cid_state', totalNumOfTerminallyUnretrievablePayloadCidStates)
          point.intField('total_not_yet_queried_payload_cid_state', totalNumOfNotYetQueriedPayloadCidStates)
          point.intField('payload_cids_resolved', numOfPayloadCidsResolved)
=======
      const numOfPayloadCidsResolved = await resolvePayloadCids(makeRpcRequest, makePayloadCidRequest, pgPool, maxDeals)
      const numOfUnresolvedPayloadCids = await countStoredActiveDealsWithUnresolvedPayloadCid(pgPool)
      if (INFLUXDB_TOKEN) {
        recordTelemetry('resolve_payload_cids_stats', point => {
          point.intField('total_unresolved_payload_cids', numOfUnresolvedPayloadCids)
          point.intField('resolved_payload_cids', numOfPayloadCidsResolved)
>>>>>>> 5a8b663c
        })
      }
    } catch (e) {
      console.error(e)
      Sentry.captureException(e)
    }
    const dt = Date.now() - start
    console.log(`Loop "${LOOP_NAME}" took ${dt}ms`)

    // For local monitoring and debugging, we can omit sending data to InfluxDB
    if (INFLUXDB_TOKEN) {
      recordTelemetry(`loop_${slug(LOOP_NAME, '_')}`, point => {
        point.intField('interval_ms', LOOP_INTERVAL)
        point.intField('duration_ms', dt)
      })
    }
    if (dt < LOOP_INTERVAL) {
      await timers.setTimeout(LOOP_INTERVAL - dt)
    }
  }
}

await Promise.all([
  resolvePayloadCidsLoop(rpcRequest, payloadCidRequest, pgPool),
  observeActorEventsLoop(rpcRequest, pgPool),
  sparkApiSubmitDealsLoop(pgPool, {
    sparkApiBaseUrl: SPARK_API_BASE_URL,
    sparkApiToken: SPARK_API_TOKEN,
    sparkApiSubmitDealsBatchSize: Number(SPARK_API_SUBMIT_DEALS_BATCH_SIZE)
  })
])<|MERGE_RESOLUTION|>--- conflicted
+++ resolved
@@ -8,11 +8,7 @@
 import { createInflux } from '../lib/telemetry.js'
 import { rpcRequest } from '../lib/rpc-service/service.js'
 import { fetchDealWithHighestActivatedEpoch, countStoredActiveDeals, observeBuiltinActorEvents } from '../lib/deal-observer.js'
-<<<<<<< HEAD
-import { countStoredActiveDealsWithPayloadState, countStoredActiveDealsWithUnresolvedPayloadCid, lookUpPayloadCids } from '../lib/look-up-payload-cids.js'
-=======
-import { countStoredActiveDealsWithUnresolvedPayloadCid, resolvePayloadCids } from '../lib/resolve-payload-cids.js'
->>>>>>> 5a8b663c
+import { countStoredActiveDealsWithPayloadState, countStoredActiveDealsWithUnresolvedPayloadCid, resolvePayloadCids } from '../lib/resolve-payload-cids.js'
 import { findAndSubmitUnsubmittedDeals, submitDealsToSparkApi } from '../lib/spark-api-submit-deals.js'
 import { payloadCidRequest } from '../lib/piece-indexer-service.js'
 /** @import {Queryable} from '@filecoin-station/deal-observer-db' */
@@ -128,29 +124,20 @@
     // Maximum number of deals to resolve payload CIDs for in one loop iteration
     const maxDeals = 1000
     try {
-<<<<<<< HEAD
-      const numOfPayloadCidsResolved = await lookUpPayloadCids(makeRpcRequest, getDealPayloadCid, pgPool, maxDeals)
+      const numOfPayloadCidsResolved = await resolvePayloadCids(makeRpcRequest, makePayloadCidRequest, pgPool, maxDeals)
       const totalNumOfUnresolvedPayloadCids = await countStoredActiveDealsWithUnresolvedPayloadCid(pgPool)
       const totalNumOfResolvedPayloadCidStates = await countStoredActiveDealsWithPayloadState(pgPool, 'PAYLOAD_CID_RESOLVED')
       const totalNumOfUnresolvedPayloadCidStates = await countStoredActiveDealsWithPayloadState(pgPool, 'PAYLOAD_CID_UNRESOLVED')
       const totalNumOfTerminallyUnretrievablePayloadCidStates = await countStoredActiveDealsWithPayloadState(pgPool, 'PAYLOAD_CID_TERMINALLY_UNRETRIEVABLE')
       const totalNumOfNotYetQueriedPayloadCidStates = await countStoredActiveDealsWithPayloadState(pgPool, 'PAYLOAD_CID_NOT_QUERIED_YET')
       if (INFLUXDB_TOKEN) {
-        recordTelemetry('look_up_payload_cids_stats', point => {
+        recordTelemetry('resolve_payload_cids_stats', point => {
           point.intField('total_unresolved_payload_cids', totalNumOfUnresolvedPayloadCids)
           point.intField('total_unresolved_payload_cid_state', totalNumOfUnresolvedPayloadCidStates)
           point.intField('total_resolved_payload_cid_state', totalNumOfResolvedPayloadCidStates)
           point.intField('total_terminally_unretrievable_payload_cid_state', totalNumOfTerminallyUnretrievablePayloadCidStates)
           point.intField('total_not_yet_queried_payload_cid_state', totalNumOfNotYetQueriedPayloadCidStates)
           point.intField('payload_cids_resolved', numOfPayloadCidsResolved)
-=======
-      const numOfPayloadCidsResolved = await resolvePayloadCids(makeRpcRequest, makePayloadCidRequest, pgPool, maxDeals)
-      const numOfUnresolvedPayloadCids = await countStoredActiveDealsWithUnresolvedPayloadCid(pgPool)
-      if (INFLUXDB_TOKEN) {
-        recordTelemetry('resolve_payload_cids_stats', point => {
-          point.intField('total_unresolved_payload_cids', numOfUnresolvedPayloadCids)
-          point.intField('resolved_payload_cids', numOfPayloadCidsResolved)
->>>>>>> 5a8b663c
         })
       }
     } catch (e) {
