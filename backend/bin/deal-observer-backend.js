--- conflicted
+++ resolved
@@ -2,7 +2,6 @@
 import * as Sentry from '@sentry/node'
 import timers from 'node:timers/promises'
 import slug from 'slug'
-import { RPC_URL, rpcHeaders } from '../lib/config.js'
 import '../lib/instrument.js'
 import { createInflux } from '../lib/telemetry.js'
 import { getChainHead, rpcRequest } from '../lib/rpc-service/service.js'
@@ -59,16 +58,7 @@
   }
 }
 
-<<<<<<< HEAD
-Promise.all([
-  dealObserverLoop(
-    rpcRequest,
-    pgPool
-  )
-])
-=======
 await dealObserverLoop(
-  rpcRequestFn,
+  rpcRequest,
   pgPool
-)
->>>>>>> 932d3eaf
+)