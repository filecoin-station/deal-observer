import { createPgPool } from '@filecoin-station/deal-observer-db'
import '../lib/instrument.js'
import { createInflux } from '../lib/telemetry.js'
import { rpcRequest } from '../lib/rpc-service/service.js'
import assert from 'node:assert'
import { dealObserverLoop } from './loops.js'

const { INFLUXDB_TOKEN } = process.env
if (!INFLUXDB_TOKEN) {
  console.error('INFLUXDB_TOKEN not provided. Telemetry will not be recorded.')
}
<<<<<<< HEAD
=======
const LOOP_INTERVAL = 100_000
>>>>>>> f1b2fe7d
// Filecoin will need some epochs to reach finality.
// We do not want to fetch deals that are newer than the current chain head - 940 epochs.
const finalityEpochs = 940
const maxPastEpochs = 1999
assert(finalityEpochs <= maxPastEpochs)
const { recordTelemetry } = createInflux(INFLUXDB_TOKEN)

await dealObserverLoop(
  rpcRequest,
  await createPgPool(),
  {
    finalityEpochs,
    maxPastEpochs,
    recordTelemetry,
    loopName: 'Built-in actor events',
    influxDbToken: INFLUXDB_TOKEN,
    loopInterval: 100 * 1000
  }
)<|MERGE_RESOLUTION|>--- conflicted
+++ resolved
@@ -9,10 +9,6 @@
 if (!INFLUXDB_TOKEN) {
   console.error('INFLUXDB_TOKEN not provided. Telemetry will not be recorded.')
 }
-<<<<<<< HEAD
-=======
-const LOOP_INTERVAL = 100_000
->>>>>>> f1b2fe7d
 // Filecoin will need some epochs to reach finality.
 // We do not want to fetch deals that are newer than the current chain head - 940 epochs.
 const finalityEpochs = 940
@@ -29,6 +25,6 @@
     recordTelemetry,
     loopName: 'Built-in actor events',
     influxDbToken: INFLUXDB_TOKEN,
-    loopInterval: 100 * 1000
+    loopInterval: 100_000
   }
 )