import { createPgPool } from '@filecoin-station/deal-observer-db'
import * as Sentry from '@sentry/node'
import timers from 'node:timers/promises'
import slug from 'slug'
import '../lib/instrument.js'
import { createInflux } from '../lib/telemetry.js'
import { getChainHead, rpcRequest } from '../lib/rpc-service/service.js'
import { fetchDealWithHighestActivatedEpoch, observeBuiltinActorEvents } from '../lib/deal-observer.js'

const { INFLUXDB_TOKEN } = process.env
if (!INFLUXDB_TOKEN) {
  console.error('INFLUXDB_TOKEN not provided. Telemetry will not be recorded.')
}
const LOOP_INTERVAL = 10 * 1000
// Filecoin will need some epochs to reach finality.
// We do not want to fetch deals that are newer than the current chain head - 940 epochs.
const finalityEpochs = 940
const pgPool = await createPgPool()

const LOOP_NAME = 'Built-in actor events'
const { recordTelemetry } = createInflux(INFLUXDB_TOKEN)

const dealObserverLoop = async (makeRpcRequest, pgPool) => {
  while (true) {
    const start = Date.now()
    try {
      const currentChainHead = await getChainHead(makeRpcRequest)
      const currentFinalizedChainHead = currentChainHead.Height - finalityEpochs
      const currentMaxPastEpoch = currentChainHead.Height - maxPastEpochs
      // If the storage is empty we start 2000 blocks into the past as that is the furthest we can go with the public glif rpc endpoints.
      const lastInsertedDeal = await fetchDealWithHighestActivatedEpoch(pgPool)
<<<<<<< HEAD
      let startEpoch = currentMaxPastEpoch
      // The free tier of the glif rpc endpoint only allows us to go back 2000 blocks.
      // We should respect the limit and not go further back than that.
      if (lastInsertedDeal && lastInsertedDeal.activated_at_epoch + 1 >= currentMaxPastEpoch) {
        startEpoch = lastInsertedDeal.activated_at_epoch + 1
      }

      for (let epoch = startEpoch; epoch <= currentFinalizedChainHead; epoch++) {
=======
      const lastEpochStored = lastInsertedDeal ? lastInsertedDeal.activated_at_epoch : currentFinalizedChainHead - 1
      for (let epoch = lastEpochStored + 1; epoch <= currentFinalizedChainHead; epoch++) {
>>>>>>> 827ac3d1
        await observeBuiltinActorEvents(epoch, pgPool, makeRpcRequest)
      }
    } catch (e) {
      console.error(e)
      Sentry.captureException(e)
    }
    const dt = Date.now() - start
    console.log(`Loop "${LOOP_NAME}" took ${dt}ms`)

    if (INFLUXDB_TOKEN) {
      recordTelemetry(`loop_${slug(LOOP_NAME, '_')}`, point => {
        point.intField('interval_ms', LOOP_INTERVAL)
        point.intField('duration_ms', dt)
      })
    }
    if (dt < LOOP_INTERVAL) {
      await timers.setTimeout(LOOP_INTERVAL - dt)
    }
  }
}

await dealObserverLoop(
  rpcRequest,
  pgPool
)<|MERGE_RESOLUTION|>--- conflicted
+++ resolved
@@ -1,3 +1,5 @@
+import assert from 'node:assert'
+
 import { createPgPool } from '@filecoin-station/deal-observer-db'
 import * as Sentry from '@sentry/node'
 import timers from 'node:timers/promises'
@@ -15,6 +17,9 @@
 // Filecoin will need some epochs to reach finality.
 // We do not want to fetch deals that are newer than the current chain head - 940 epochs.
 const finalityEpochs = 940
+const maxPastEpochs = 1999
+assert(finalityEpochs <= maxPastEpochs)
+
 const pgPool = await createPgPool()
 
 const LOOP_NAME = 'Built-in actor events'
@@ -29,19 +34,22 @@
       const currentMaxPastEpoch = currentChainHead.Height - maxPastEpochs
       // If the storage is empty we start 2000 blocks into the past as that is the furthest we can go with the public glif rpc endpoints.
       const lastInsertedDeal = await fetchDealWithHighestActivatedEpoch(pgPool)
-<<<<<<< HEAD
-      let startEpoch = currentMaxPastEpoch
+      let startEpoch = currentFinalizedChainHead
       // The free tier of the glif rpc endpoint only allows us to go back 2000 blocks.
       // We should respect the limit and not go further back than that.
       if (lastInsertedDeal && lastInsertedDeal.activated_at_epoch + 1 >= currentMaxPastEpoch) {
         startEpoch = lastInsertedDeal.activated_at_epoch + 1
       }
 
+      console.log({
+        currentChainHead,
+        currentFinalizedChainHead,
+        currentMaxPastEpoch,
+        startEpoch,
+        lastDealActivatedAtEpoch: lastInsertedDeal?.activated_at_epoch
+      })
+
       for (let epoch = startEpoch; epoch <= currentFinalizedChainHead; epoch++) {
-=======
-      const lastEpochStored = lastInsertedDeal ? lastInsertedDeal.activated_at_epoch : currentFinalizedChainHead - 1
-      for (let epoch = lastEpochStored + 1; epoch <= currentFinalizedChainHead; epoch++) {
->>>>>>> 827ac3d1
         await observeBuiltinActorEvents(epoch, pgPool, makeRpcRequest)
       }
     } catch (e) {
