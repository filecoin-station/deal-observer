--- conflicted
+++ resolved
@@ -7,29 +7,12 @@
 /**
  * @param {Static<typeof BlockEvent>[]} activeDeals
  * @param {Queryable} pgPool
-<<<<<<< HEAD
  * @returns {Promise<void>}
  * */
-export async function storeActiveDeals (activeDeals, pgPool) {
-=======
- * @returns {Promise<Static<typeof ActiveDealDbEntry> | null>}
- */
-async function fetchDealWithHighestActivatedEpoch (pgPool) {
-  const query = 'SELECT * FROM active_deals ORDER BY activated_at_epoch DESC LIMIT 1'
-  const result = await loadDeals(pgPool, query)
-  return result.length > 0 ? result[0] : null
-}
-
-/**
-   * @param {Static<typeof BlockEvent>[]} activeDeals
-   * @param {Queryable} pgPool
-   * @returns {Promise<void>}
-   * */
 async function storeActiveDeals (pgPool, activeDeals) {
   if (activeDeals.length === 0) {
     return
   }
->>>>>>> af0fc3b2
   const transformedDeals = activeDeals.map((deal) => (
     {
       activated_at_epoch: deal.height,
@@ -91,19 +74,11 @@
 }
 
 /**
-<<<<<<< HEAD
  * @param {Queryable} pgPool
  * @param {string} query
  * @returns {Promise<Array<Static<typeof ActiveDealDbEntry>>>}
  */
-export async function loadDeals (pgPool, query) {
-=======
-   * @param {Queryable} pgPool
-   * @param {string} query
-   * @returns {Promise<Array<Static<typeof ActiveDealDbEntry>>>}
-   */
 async function loadDeals (pgPool, query) {
->>>>>>> af0fc3b2
   const result = (await pgPool.query(query)).rows.map(deal => {
     return Value.Parse(ActiveDealDbEntry, deal)
   }
@@ -111,4 +86,4 @@
   return result
 }
 
-export { fetchDealWithHighestActivatedEpoch, storeActiveDeals }+export { storeActiveDeals, loadDeals }