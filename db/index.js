import pg from 'pg'
import { dirname, join } from 'node:path'
import { fileURLToPath } from 'node:url'
import Postgrator from 'postgrator'
<<<<<<< HEAD
import { fetchDealWithHighestActivatedEpoch, storeActiveDeals } from './lib/database-access.js'
=======
import { loadDeals, storeActiveDeals } from './lib/database-access.js'
>>>>>>> 91c7cac5

// re-export types
/** @typedef {import('./typings.js').Queryable} Queryable */
/** @typedef {import('./typings.js').PgPool} PgPool */

// Configure node-postgres to deserialize BIGINT values as BigInt, not String
pg.types.setTypeParser(20, BigInt) // Type Id 20 = BIGINT | BIGSERIAL

const {
  // DATABASE_URL points to `spark_deal_observer` database managed by this monorepo
  DATABASE_URL = 'postgres://localhost:5432/spark_deal_observer'
} = process.env

const migrationsDirectory = join(
  dirname(fileURLToPath(import.meta.url)),
  'migrations'
)

const poolConfig = {
  // allow the pool to close all connections and become empty
  min: 0,
  // this values should correlate with service concurrency hard_limit configured in fly.toml
  // and must take into account the connection limit of our PG server, see
  // https://fly.io/docs/postgres/managing/configuration-tuning/
  max: 100,
  // close connections that haven't been used for one second
  idleTimeoutMillis: 1000,
  // automatically close connections older than 60 seconds
  maxLifetimeSeconds: 60
}

const onError = err => {
  // Prevent crashing the process on idle client errors, the pool will recover
  // itself. If all connections are lost, the process will still crash.
  // https://github.com/brianc/node-postgres/issues/1324#issuecomment-308778405
  console.error('An idle client has experienced an error', err.stack)
}

/**
 * @returns {Promise<PgPool>}
 */
export const createPgPool = async () => {
  const pool = new pg.Pool({
    ...poolConfig,
    connectionString: DATABASE_URL
  })
  pool.on('error', onError)
  await pool.query('SELECT 1')
  return pool
}

/**
 * @param {Queryable} client
 */
export const migrateWithPgClient = async (client) => {
  const postgrator = new Postgrator({
    migrationPattern: join(migrationsDirectory, '*'),
    driver: 'pg',
    execQuery: (query) => client.query(query)
  })
  console.log(
    'Migrating `spark_deal_observer` DB schema from version %s to version %s',
    await postgrator.getDatabaseVersion(),
    await postgrator.getMaxVersion()
  )

  await postgrator.migrate()

  console.log('Migrated `spark_deal_observer` DB schema to version', await postgrator.getDatabaseVersion())
}

export {
  DATABASE_URL,
  storeActiveDeals,
<<<<<<< HEAD
  fetchDealWithHighestActivatedEpoch
=======
  loadDeals
>>>>>>> 91c7cac5
}<|MERGE_RESOLUTION|>--- conflicted
+++ resolved
@@ -2,11 +2,7 @@
 import { dirname, join } from 'node:path'
 import { fileURLToPath } from 'node:url'
 import Postgrator from 'postgrator'
-<<<<<<< HEAD
-import { fetchDealWithHighestActivatedEpoch, storeActiveDeals } from './lib/database-access.js'
-=======
 import { loadDeals, storeActiveDeals } from './lib/database-access.js'
->>>>>>> 91c7cac5
 
 // re-export types
 /** @typedef {import('./typings.js').Queryable} Queryable */
@@ -81,9 +77,5 @@
 export {
   DATABASE_URL,
   storeActiveDeals,
-<<<<<<< HEAD
-  fetchDealWithHighestActivatedEpoch
-=======
   loadDeals
->>>>>>> 91c7cac5
 }