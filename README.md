--- conflicted
+++ resolved
@@ -31,17 +31,10 @@
 
 ## Testing
 
-<<<<<<< HEAD
-To run the tests for this repository you will first need to setup a postgreSQL
-database.
-
-You can do this by running a postgreSQL docker container with the following
-=======
 To run the tests for this repository you will first need to setup a PostgreSQL
 database.
 
 You can do this by running a PostgreSQL docker container with the following
->>>>>>> c61a4678
 command:
 
 ```bash
